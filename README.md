--- conflicted
+++ resolved
@@ -48,11 +48,8 @@
   @near-wallet-selector/near-wallet \
   @near-wallet-selector/my-near-wallet \
   @near-wallet-selector/sender \
-<<<<<<< HEAD
   @near-wallet-selector/nearfi \
-=======
   @near-wallet-selector/here-wallet \
->>>>>>> 224348a3
   @near-wallet-selector/math-wallet \
   @near-wallet-selector/nightly \
   @near-wallet-selector/meteor-wallet \
@@ -66,11 +63,8 @@
   @near-wallet-selector/near-wallet \
   @near-wallet-selector/my-near-wallet \
   @near-wallet-selector/sender \
-<<<<<<< HEAD
   @near-wallet-selector/nearfi \
-=======
   @near-wallet-selector/here-wallet \
->>>>>>> 224348a3
   @near-wallet-selector/math-wallet \
   @near-wallet-selector/nightly \
   @near-wallet-selector/meteor-wallet \
