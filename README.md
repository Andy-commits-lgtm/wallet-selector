--- conflicted
+++ resolved
@@ -9,7 +9,7 @@
 
 ## Preview 
 
-[React](https://reactjs.org/) and [Vue](https://vuejs.org/) variations of the [Guest Book](https://github.com/near-examples/guest-book/) dApp can be found in the [`examples`](/examples) directory. You can use these to gain a concrete understanding of how to integrate `near-wallet-selector` into your own dApp.
+[React](https://reactjs.org/), [Vue](https://vuejs.org/) and [Angular](https://angular.io/) variations of the [Guest Book](https://github.com/near-examples/guest-book/) dApp can be found in the [`examples`](/examples) directory. You can use these to gain a concrete understanding of how to integrate `near-wallet-selector` into your own dApp.
 
 ![Preview](./src/images/preview-img.PNG)
 
@@ -188,22 +188,12 @@
   }
 });
 ```
-<<<<<<< HEAD
-## Examples
-
-[React](https://reactjs.org/) , [Vue](https://vuejs.org/) and  [Angular](https://angular.io/) variations of the [Guest Book](https://github.com/near-examples/guest-book/) project can be found in the [`examples`](/examples) directory. You can use these to gain a concrete understanding of how to integrate `near-wallet-selector` into your own dApp.
-=======
 ## Contributing 
->>>>>>> a90c5679
 
 Contributors may find the [`examples`](./examples) directory useful as it provides a quick and consistent way to manually test new changes and/or bug fixes. Below is a common workflow you can use:
 
 - Execute `yarn link` in the root directory.
-<<<<<<< HEAD
-- Navigate to the `examples/{react|vue|angular}` directory.
-=======
 - Navigate to the `examples/{framework}` directory.
->>>>>>> a90c5679
 - Execute `yarn link near-wallet-selector` to create a symlink locally.
 - Execute `yarn start`
 
