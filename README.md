--- conflicted
+++ resolved
@@ -66,13 +66,9 @@
   @near-wallet-selector/default-wallets \
   @near-wallet-selector/coin98-wallet \
   @near-wallet-selector/opto-wallet \
-<<<<<<< HEAD
   @near-wallet-selector/finer-wallet \
-  @near-wallet-selector/neth
-=======
   @near-wallet-selector/neth \
   @near-wallet-selector/xdefi
->>>>>>> e5ece0b1
 
 # Using NPM.
 npm install \
@@ -91,13 +87,9 @@
   @near-wallet-selector/default-wallets \
   @near-wallet-selector/coin98-wallet \
   @near-wallet-selector/opto-wallet \
-<<<<<<< HEAD
   @near-wallet-selector/finer-wallet \
-  @near-wallet-selector/neth
-=======
   @near-wallet-selector/neth \
   @near-wallet-selector/xdefi
->>>>>>> e5ece0b1
 ```
 
 Optionally, you can install our [`modal-ui`](https://www.npmjs.com/package/@near-wallet-selector/modal-ui) or [`modal-ui-js`](https://www.npmjs.com/package/@near-wallet-selector/modal-ui-js) package for a pre-built interface that wraps the `core` API and presents the supported wallets:
