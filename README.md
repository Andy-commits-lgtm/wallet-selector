--- conflicted
+++ resolved
@@ -75,15 +75,11 @@
   @near-wallet-selector/xdefi \
   @near-wallet-selector/ramper-wallet \
   @near-wallet-selector/near-mobile-wallet  \
-<<<<<<< HEAD
-  @near-wallet-selector/mintbase-wallet
+  @near-wallet-selector/bitget-wallet \
+  @near-wallet-selector/okx-wallet \
+  @near-wallet-selector/mintbase-wallet \
+  @near-wallet-selector/bitte-wallet \
   @near-wallet-selector/ethereum-wallets
-=======
-  @near-wallet-selector/bitget-wallet \
-  @near-wallet-selector/okx-wallet \
-  @near-wallet-selector/mintbase-wallet \
-  @near-wallet-selector/bitte-wallet
->>>>>>> 0a1099a5
 
 # Using NPM.
 npm install \
@@ -106,15 +102,11 @@
   @near-wallet-selector/xdefi \
   @near-wallet-selector/ramper-wallet \
   @near-wallet-selector/near-mobile-wallet \
-<<<<<<< HEAD
-  @near-wallet-selector/mintbase-wallet
+  @near-wallet-selector/bitget-wallet \
+  @near-wallet-selector/okx-wallet \
+  @near-wallet-selector/mintbase-wallet \
+  @near-wallet-selector/bitte-wallet \
   @near-wallet-selector/ethereum-wallets
-=======
-  @near-wallet-selector/bitget-wallet \
-  @near-wallet-selector/okx-wallet \
-  @near-wallet-selector/mintbase-wallet \
-  @near-wallet-selector/bitte-wallet
->>>>>>> 0a1099a5
 ```
 
 Optionally, you can install our [`modal-ui`](https://www.npmjs.com/package/@near-wallet-selector/modal-ui) or [`modal-ui-js`](https://www.npmjs.com/package/@near-wallet-selector/modal-ui-js) package for a pre-built interface that wraps the `core` API and presents the supported wallets:
@@ -153,11 +145,8 @@
 import { setupRamperWallet } from "@near-wallet-selector/ramper-wallet";
 import { setupNearMobileWallet } from "@near-wallet-selector/near-mobile-wallet"; 
 import { setupMintbaseWallet } from "@near-wallet-selector/mintbase-wallet"; 
-<<<<<<< HEAD
+import { setupBitteWallet } from "@near-wallet-selector/bitte-wallet";
 import { setupEthereumWallets } from "@near-wallet-selector/ethereum-wallets";
-=======
-import { setupBitteWallet } from "@near-wallet-selector/bitte-wallet"; 
->>>>>>> 0a1099a5
 
 const selector = await setupWalletSelector({
   network: "testnet",
@@ -193,10 +182,6 @@
           walletUrl: "https://wallet.mintbase.xyz",
           callbackUrl: "https://www.mywebsite.com",
           deprecated: false,
-<<<<<<< HEAD
-      }),
-    setupEthereumWallets({ wagmiConfig, web3Modal }),
-=======
     }),
     setupBitteWallet({
         networkId: "mainnet",
@@ -204,7 +189,7 @@
         callbackUrl: "https://www.mywebsite.com",
         deprecated: false,
     }),
->>>>>>> 0a1099a5
+    setupEthereumWallets({ wagmiConfig, web3Modal }),
   ],
 });
 
