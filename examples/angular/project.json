--- conflicted
+++ resolved
@@ -106,11 +106,12 @@
           },
           {
             "glob": "**/*",
-<<<<<<< HEAD
+            "input": "packages/okx-wallet/assets/",
+            "output": "assets/"
+          },
+          {
+            "glob": "**/*",
             "input": "packages/ethereum-wallets/assets/",
-=======
-            "input": "packages/okx-wallet/assets/",
->>>>>>> 0a1099a5
             "output": "assets/"
           }
         ],
