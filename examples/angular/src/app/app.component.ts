--- conflicted
+++ resolved
@@ -53,11 +53,8 @@
         setupMathWallet(),
         setupNightly(),
         setupMeteorWallet(),
-<<<<<<< HEAD
         setupNearFi(),
-=======
         setupCoin98Wallet(),
->>>>>>> 224348a3
         setupWalletConnect({
           projectId: "c4f79cc...",
           metadata: {
