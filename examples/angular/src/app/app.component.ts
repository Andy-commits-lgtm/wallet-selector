--- conflicted
+++ resolved
@@ -6,16 +6,9 @@
 import { setupLedger } from "@near-wallet-selector/ledger";
 import { setupMathWallet } from "@near-wallet-selector/math-wallet";
 import { setupWalletConnect } from "@near-wallet-selector/wallet-connect";
-<<<<<<< HEAD
-import {
-  setupModal,
-  WalletSelectorModal,
-} from "@near-wallet-selector/modal-ui";
-import { CONTRACT_ID } from "../constants";
-=======
 import { setupModal } from "@near-wallet-selector/modal-ui";
 import type { WalletSelectorModal } from "@near-wallet-selector/modal-ui";
->>>>>>> 23c14829
+import { CONTRACT_ID } from "../constants";
 
 declare global {
   interface Window {
