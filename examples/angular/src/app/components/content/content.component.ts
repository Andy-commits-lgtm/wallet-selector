import { Component, Input, OnDestroy, OnInit } from "@angular/core";
import NearWalletSelector, {
  AccountInfo,
  Subscription,
} from "@near-wallet-selector/core";
import { providers, utils } from "near-api-js";
import { Message } from "../../interfaces/message";
import { Sumbitted } from "../form/form.component";
import { AccountView, CodeResult } from "near-api-js/lib/providers/provider";
import { Account } from "../../interfaces/account";

const { parseNearAmount } = utils.format;

const SUGGESTED_DONATION = "0";
const BOATLOAD_OF_GAS = parseNearAmount("0.00000000003");

@Component({
  selector: "near-wallet-selector-content",
  templateUrl: "./content.component.html",
  styleUrls: ["./content.component.scss"],
})
export class ContentComponent implements OnInit, OnDestroy {
  @Input() selector: NearWalletSelector;
  @Input() accounts: Array<AccountInfo>;
  @Input() accountId: string | null;

  account: Account | null;
  messages: Array<Message>;
  subscriptions: Record<string, Subscription> = {};

  async ngOnInit() {
    const [messages, account] = await Promise.all([
      this.getMessages(),
      this.getAccount(),
    ]);

<<<<<<< HEAD
    if (this.selector.isSignedIn()) {
      this.account = account;
    }
=======
    this.account = account;
    console.log(this.account);
>>>>>>> d1e22971
    this.messages = messages;

    this.subscribeToEvents();
  }

  async getAccount() {
    if (!this.accountId) {
      return null;
    }

    const { nodeUrl } = this.selector.network;
    const provider = new providers.JsonRpcProvider({ url: nodeUrl });

    return provider
      .query<AccountView>({
        request_type: "view_account",
        finality: "final",
        account_id: this.accountId,
      })
      .then((data) => ({
        ...data,
        account_id: this.accountId,
      }));
  }

  signIn() {
    this.selector.show();
  }

  signOut() {
    this.selector.signOut().catch((err) => {
      console.log("Failed to sign out");
      console.error(err);
    });
  }

  switchProvider() {
    this.selector.show();
  }

  getMessages() {
    const provider = new providers.JsonRpcProvider({
      url: this.selector.network.nodeUrl,
    });

    return provider
      .query<CodeResult>({
        request_type: "call_function",
        account_id: this.selector.getContractId(),
        method_name: "getMessages",
        args_base64: "",
        finality: "optimistic",
      })
      .then((res) => JSON.parse(Buffer.from(res.result).toString()));
  }

  switchAccount() {
    const currentIndex = this.accounts.findIndex(
      (x) => x.accountId === this.accountId
    );
    const nextIndex =
      currentIndex < this.accounts.length - 1 ? currentIndex + 1 : 0;

    const nextAccountId = this.accounts[nextIndex].accountId;

    this.accountId = nextAccountId;
    alert("Switched account to " + nextAccountId);
  }

  subscribeToEvents() {
    if (!this.selector) {
      return;
    }

    this.subscriptions["signIn"] = this.selector.on("signIn", () => {
      console.log("'signIn' event triggered!");
      this.selector.getAccounts().then(async (signInAccounts) => {
        // Assume the first account.
        const signInAccountId = signInAccounts[0].accountId;

        localStorage.setItem("accountId", signInAccountId);
        this.accountId = signInAccountId;
        this.accounts = signInAccounts;
        this.getAccount().then((account) => {
          this.account = account;
        });
      });
    });

    this.subscriptions["signOut"] = this.selector.on("signOut", () => {
      console.log("'signOut' event triggered!");
      this.account = null;
      this.accounts = [];
    });
  }

  onSubmit(e: Sumbitted) {
    const { fieldset, message, donation } = e.target.elements;

    fieldset.disabled = true;

    // TODO: optimistically update page with new message,
    // update blockchain data in background
    // add uuid to each message, so we know which one is already known
    this.selector
      .signAndSendTransaction({
        // eslint-disable-next-line @typescript-eslint/no-non-null-assertion
        signerId: this.accountId!,
        actions: [
          {
            type: "FunctionCall",
            params: {
              methodName: "addMessage",
              args: { text: message.value },
              gas: BOATLOAD_OF_GAS as string,
              deposit: utils.format.parseNearAmount(
                donation.value || "0"
              ) as string,
            },
          },
        ],
      })
      .catch((err) => {
        alert("Failed to add message");
        console.log("Failed to add message");
        throw err;
      })
      .then(() => {
        return this.getMessages()
          .then((nextMessages) => {
            this.messages = nextMessages;
            message.value = "";
            donation.value = SUGGESTED_DONATION;
            fieldset.disabled = false;
            message.focus();
          })
          .catch((err) => {
            alert("Failed to refresh messages");
            console.log("Failed to refresh messages");
            throw err;
          });
      })
      .catch((err) => {
        console.error(err);

        fieldset.disabled = false;
      });
  }

  ngOnDestroy() {
    for (const key in this.subscriptions) {
      const subscription = this.subscriptions[key];

      subscription.remove();
    }
  }
}<|MERGE_RESOLUTION|>--- conflicted
+++ resolved
@@ -34,14 +34,8 @@
       this.getAccount(),
     ]);
 
-<<<<<<< HEAD
-    if (this.selector.isSignedIn()) {
-      this.account = account;
-    }
-=======
     this.account = account;
     console.log(this.account);
->>>>>>> d1e22971
     this.messages = messages;
 
     this.subscribeToEvents();
