--- conflicted
+++ resolved
@@ -10,12 +10,8 @@
 import type { Submitted } from "../form/form.component";
 import type { Account } from "../../interfaces/account";
 import { distinctUntilChanged, map, Subscription } from "rxjs";
-<<<<<<< HEAD
-import { WalletSelectorModal } from "@near-wallet-selector/modal-ui";
+import type { WalletSelectorModal } from "@near-wallet-selector/modal-ui";
 import { CONTRACT_ID } from "../../../constants";
-=======
-import type { WalletSelectorModal } from "@near-wallet-selector/modal-ui";
->>>>>>> 23c14829
 
 const SUGGESTED_DONATION = "0";
 // eslint-disable-next-line @typescript-eslint/no-non-null-assertion
