--- conflicted
+++ resolved
@@ -2,13 +2,8 @@
 import NearWalletSelector, {
   AccountInfo,
   Subscription,
-<<<<<<< HEAD
 } from "@near-wallet-selector/core";
-import { utils } from "near-api-js";
-=======
-} from "near-wallet-selector";
 import { providers, utils } from "near-api-js";
->>>>>>> d76c6f89
 import { Message } from "../../interfaces/message";
 import { Sumbitted } from "../form/form.component";
 import { AccountView, CodeResult } from "near-api-js/lib/providers/provider";
