--- conflicted
+++ resolved
@@ -12,11 +12,8 @@
 import { setupMathWallet } from "@near-wallet-selector/math-wallet";
 import { setupNightly } from "@near-wallet-selector/nightly";
 import { setupMeteorWallet } from "@near-wallet-selector/meteor-wallet";
-<<<<<<< HEAD
 import { setupNarwallets } from "@near-wallet-selector/narwallets";
-=======
 import { setupWelldoneWallet } from "@near-wallet-selector/welldone-wallet";
->>>>>>> 7b136064
 import { setupNightlyConnect } from "@near-wallet-selector/nightly-connect";
 import { setupNearFi } from "@near-wallet-selector/nearfi";
 import { setupWalletConnect } from "@near-wallet-selector/wallet-connect";
@@ -60,9 +57,7 @@
         setupMathWallet(),
         setupNightly(),
         setupMeteorWallet(),
-<<<<<<< HEAD
         setupNarwallets(),
-=======
         setupWelldoneWallet(),
         setupHereWallet(),
         setupCoin98Wallet(),
@@ -72,7 +67,6 @@
           bundle: false,
         }),
         setupOptoWallet(),
->>>>>>> 7b136064
         setupWalletConnect({
           projectId: "c4f79cc...",
           metadata: {
