import React, { useCallback, useContext, useEffect, useState } from "react";
import { map, distinctUntilChanged } from "rxjs";
import { setupWalletSelector } from "@near-wallet-selector/core";
import type { WalletSelector, AccountState } from "@near-wallet-selector/core";
import { setupModal } from "@near-wallet-selector/modal-ui";
import type { WalletSelectorModal } from "@near-wallet-selector/modal-ui";
import { setupDefaultWallets } from "@near-wallet-selector/default-wallets";
import { setupNearWallet } from "@near-wallet-selector/near-wallet";
import { setupHereWallet } from "@near-wallet-selector/here-wallet";
import { setupSender } from "@near-wallet-selector/sender";
import { setupMathWallet } from "@near-wallet-selector/math-wallet";
import { setupNightly } from "@near-wallet-selector/nightly";
import { setupMeteorWallet } from "@near-wallet-selector/meteor-wallet";
import { setupNightlyConnect } from "@near-wallet-selector/nightly-connect";
import { setupNearFi } from "@near-wallet-selector/nearfi";
import { setupWalletConnect } from "@near-wallet-selector/wallet-connect";
<<<<<<< HEAD
import { setupNearSnap } from "@near-wallet-selector/near-snap";
=======
import { setupCoin98Wallet } from "@near-wallet-selector/coin98-wallet";
>>>>>>> bf248536
import { CONTRACT_ID } from "../constants";

declare global {
  interface Window {
    selector: WalletSelector;
    modal: WalletSelectorModal;
  }
}

interface WalletSelectorContextValue {
  selector: WalletSelector;
  modal: WalletSelectorModal;
  accounts: Array<AccountState>;
  accountId: string | null;
}

const WalletSelectorContext =
  React.createContext<WalletSelectorContextValue | null>(null);

export const WalletSelectorContextProvider: React.FC = ({ children }) => {
  const [selector, setSelector] = useState<WalletSelector | null>(null);
  const [modal, setModal] = useState<WalletSelectorModal | null>(null);
  const [accounts, setAccounts] = useState<Array<AccountState>>([]);

  const init = useCallback(async () => {
    const _selector = await setupWalletSelector({
      network: "testnet",
      debug: true,
      modules: [
        ...(await setupDefaultWallets()),
        setupNearWallet(),
        setupSender(),
        setupMathWallet(),
        setupNightly(),
        setupMeteorWallet(),
<<<<<<< HEAD
        setupNearSnap(),
=======
        setupHereWallet(),
        setupCoin98Wallet(),
        setupNearFi(),
>>>>>>> bf248536
        setupWalletConnect({
          projectId: "c4f79cc...",
          metadata: {
            name: "NEAR Wallet Selector",
            description: "Example dApp used by NEAR Wallet Selector",
            url: "https://github.com/near/wallet-selector",
            icons: ["https://avatars.githubusercontent.com/u/37784886"],
          },
        }),
        setupNightlyConnect({
          url: "wss://relay.nightly.app/app",
          appMetadata: {
            additionalInfo: "",
            application: "NEAR Wallet Selector",
            description: "Example dApp used by NEAR Wallet Selector",
            icon: "https://near.org/wp-content/uploads/2020/09/cropped-favicon-192x192.png",
          },
        }),
      ],
    });
    const _modal = setupModal(_selector, { contractId: CONTRACT_ID });
    const state = _selector.store.getState();
    setAccounts(state.accounts);

    window.selector = _selector;
    window.modal = _modal;

    setSelector(_selector);
    setModal(_modal);
  }, []);

  useEffect(() => {
    init().catch((err) => {
      console.error(err);
      alert("Failed to initialise wallet selector");
    });
  }, [init]);

  useEffect(() => {
    if (!selector) {
      return;
    }

    const subscription = selector.store.observable
      .pipe(
        map((state) => state.accounts),
        distinctUntilChanged()
      )
      .subscribe((nextAccounts) => {
        console.log("Accounts Update", nextAccounts);

        setAccounts(nextAccounts);
      });

    return () => subscription.unsubscribe();
  }, [selector]);

  if (!selector || !modal) {
    return null;
  }

  const accountId =
    accounts.find((account) => account.active)?.accountId || null;

  return (
    <WalletSelectorContext.Provider
      value={{
        selector,
        modal,
        accounts,
        accountId,
      }}
    >
      {children}
    </WalletSelectorContext.Provider>
  );
};

export function useWalletSelector() {
  const context = useContext(WalletSelectorContext);

  if (!context) {
    throw new Error(
      "useWalletSelector must be used within a WalletSelectorContextProvider"
    );
  }

  return context;
}<|MERGE_RESOLUTION|>--- conflicted
+++ resolved
@@ -14,11 +14,8 @@
 import { setupNightlyConnect } from "@near-wallet-selector/nightly-connect";
 import { setupNearFi } from "@near-wallet-selector/nearfi";
 import { setupWalletConnect } from "@near-wallet-selector/wallet-connect";
-<<<<<<< HEAD
 import { setupNearSnap } from "@near-wallet-selector/near-snap";
-=======
 import { setupCoin98Wallet } from "@near-wallet-selector/coin98-wallet";
->>>>>>> bf248536
 import { CONTRACT_ID } from "../constants";
 
 declare global {
@@ -54,13 +51,10 @@
         setupMathWallet(),
         setupNightly(),
         setupMeteorWallet(),
-<<<<<<< HEAD
         setupNearSnap(),
-=======
         setupHereWallet(),
         setupCoin98Wallet(),
         setupNearFi(),
->>>>>>> bf248536
         setupWalletConnect({
           projectId: "c4f79cc...",
           metadata: {
