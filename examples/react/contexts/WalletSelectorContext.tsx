import React, { useCallback, useContext, useEffect, useState } from "react";
import { map, distinctUntilChanged } from "rxjs";
import { setupWalletSelector } from "@near-wallet-selector/core";
import type { WalletSelector, AccountState } from "@near-wallet-selector/core";
import { setupModal } from "@near-wallet-selector/modal-ui";
import type { WalletSelectorModal } from "@near-wallet-selector/modal-ui";
import { setupDefaultWallets } from "@near-wallet-selector/default-wallets";
import { setupNearWallet } from "@near-wallet-selector/near-wallet";
import { setupHereWallet } from "@near-wallet-selector/here-wallet";
import { setupSender } from "@near-wallet-selector/sender";
import { setupMathWallet } from "@near-wallet-selector/math-wallet";
import { setupNightly } from "@near-wallet-selector/nightly";
import { setupMeteorWallet } from "@near-wallet-selector/meteor-wallet";
import { setupWelldoneWallet } from "@near-wallet-selector/welldone-wallet";
import { setupNightlyConnect } from "@near-wallet-selector/nightly-connect";
import { setupNearFi } from "@near-wallet-selector/nearfi";
import { setupWalletConnect } from "@near-wallet-selector/wallet-connect";
import { setupCoin98Wallet } from "@near-wallet-selector/coin98-wallet";
import { CONTRACT_ID } from "../constants";

declare global {
  interface Window {
    selector: WalletSelector;
    modal: WalletSelectorModal;
  }
}

interface WalletSelectorContextValue {
  selector: WalletSelector;
  modal: WalletSelectorModal;
  accounts: Array<AccountState>;
  accountId: string | null;
}

const WalletSelectorContext =
  React.createContext<WalletSelectorContextValue | null>(null);

export const WalletSelectorContextProvider: React.FC = ({ children }) => {
  const [selector, setSelector] = useState<WalletSelector | null>(null);
  const [modal, setModal] = useState<WalletSelectorModal | null>(null);
  const [accounts, setAccounts] = useState<Array<AccountState>>([]);

  const init = useCallback(async () => {
    const _selector = await setupWalletSelector({
      network: "testnet",
      debug: true,
      modules: [
        ...(await setupDefaultWallets()),
        setupNearWallet(),
        setupSender(),
        setupMathWallet(),
        setupNightly(),
        setupMeteorWallet(),
<<<<<<< HEAD
        setupWelldoneWallet(),
=======
        setupHereWallet(),
        setupCoin98Wallet(),
        setupNearFi(),
>>>>>>> fc5a5f8c
        setupWalletConnect({
          projectId: "c4f79cc...",
          metadata: {
            name: "NEAR Wallet Selector",
            description: "Example dApp used by NEAR Wallet Selector",
            url: "https://github.com/near/wallet-selector",
            icons: ["https://avatars.githubusercontent.com/u/37784886"],
          },
        }),
        setupNightlyConnect({
          url: "wss://relay.nightly.app/app",
          appMetadata: {
            additionalInfo: "",
            application: "NEAR Wallet Selector",
            description: "Example dApp used by NEAR Wallet Selector",
            icon: "https://near.org/wp-content/uploads/2020/09/cropped-favicon-192x192.png",
          },
        }),
      ],
    });
    const _modal = setupModal(_selector, { contractId: CONTRACT_ID });
    const state = _selector.store.getState();
    setAccounts(state.accounts);

    window.selector = _selector;
    window.modal = _modal;

    setSelector(_selector);
    setModal(_modal);
  }, []);

  useEffect(() => {
    init().catch((err) => {
      console.error(err);
      alert("Failed to initialise wallet selector");
    });
  }, [init]);

  useEffect(() => {
    if (!selector) {
      return;
    }

    const subscription = selector.store.observable
      .pipe(
        map((state) => state.accounts),
        distinctUntilChanged()
      )
      .subscribe((nextAccounts) => {
        console.log("Accounts Update", nextAccounts);

        setAccounts(nextAccounts);
      });

    return () => subscription.unsubscribe();
  }, [selector]);

  if (!selector || !modal) {
    return null;
  }

  const accountId =
    accounts.find((account) => account.active)?.accountId || null;

  return (
    <WalletSelectorContext.Provider
      value={{
        selector,
        modal,
        accounts,
        accountId,
      }}
    >
      {children}
    </WalletSelectorContext.Provider>
  );
};

export function useWalletSelector() {
  const context = useContext(WalletSelectorContext);

  if (!context) {
    throw new Error(
      "useWalletSelector must be used within a WalletSelectorContextProvider"
    );
  }

  return context;
}<|MERGE_RESOLUTION|>--- conflicted
+++ resolved
@@ -51,13 +51,10 @@
         setupMathWallet(),
         setupNightly(),
         setupMeteorWallet(),
-<<<<<<< HEAD
         setupWelldoneWallet(),
-=======
         setupHereWallet(),
         setupCoin98Wallet(),
         setupNearFi(),
->>>>>>> fc5a5f8c
         setupWalletConnect({
           projectId: "c4f79cc...",
           metadata: {
