--- conflicted
+++ resolved
@@ -14,17 +14,13 @@
 import { setupNightlyConnect } from "@near-wallet-selector/nightly-connect";
 import { setupSender } from "@near-wallet-selector/sender";
 import { setupWalletConnect } from "@near-wallet-selector/wallet-connect";
-<<<<<<< HEAD
 import { setupNearSnap } from "@near-wallet-selector/near-snap";
-import { setupCoin98Wallet } from "@near-wallet-selector/coin98-wallet";
-=======
 import { setupWelldoneWallet } from "@near-wallet-selector/welldone-wallet";
 import { setupXDEFI } from "@near-wallet-selector/xdefi";
 import type { ReactNode } from "react";
 import React, { useCallback, useContext, useEffect, useState } from "react";
 import { distinctUntilChanged, map } from "rxjs";
 
->>>>>>> be8aba7f
 import { setupNeth } from "@near-wallet-selector/neth";
 import { setupOptoWallet } from "@near-wallet-selector/opto-wallet";
 import { setupFinerWallet } from "@near-wallet-selector/finer-wallet";
@@ -66,16 +62,12 @@
         setupMathWallet(),
         setupNightly(),
         setupMeteorWallet(),
-<<<<<<< HEAD
         setupNearSnap(),
-=======
         setupNarwallets(),
         setupWelldoneWallet(),
->>>>>>> be8aba7f
         setupHereWallet(),
         setupCoin98Wallet(),
         setupNearFi(),
-        setupWelldoneWallet(),
         setupNeth({
           gas: "300000000000000",
           bundle: false,
