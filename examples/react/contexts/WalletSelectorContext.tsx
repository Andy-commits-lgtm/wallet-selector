--- conflicted
+++ resolved
@@ -69,11 +69,8 @@
           bundle: false,
         }),
         setupOptoWallet(),
-<<<<<<< HEAD
         setupFinerWallet(),
-=======
         setupXDEFI(),
->>>>>>> e5ece0b1
         setupWalletConnect({
           projectId: "c4f79cc...",
           metadata: {
