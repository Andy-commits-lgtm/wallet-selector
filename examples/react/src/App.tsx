--- conflicted
+++ resolved
@@ -4,37 +4,6 @@
 import { WalletSelectorContextProvider } from "./contexts/WalletSelectorContext";
 
 const App: React.FC = () => {
-<<<<<<< HEAD
-  const [loaded, setLoaded] = useState(false);
-  const selectorRef = useRef<NearWalletSelector>();
-
-  useEffect(() => {
-    const nearConfig = getConfig("testnet");
-
-    const selector = new NearWalletSelector({
-      wallets: ["near-wallet", "sender-wallet", "ledger-wallet", "math-wallet", "wallet-connect"],
-      networkId: nearConfig.networkId,
-      contract: { contractId: nearConfig.contractName },
-    });
-
-    // eslint-disable-next-line @typescript-eslint/ban-ts-comment
-    // @ts-ignore-next-line
-    window.selector = selector;
-
-    selector.init().then(() => {
-      selectorRef.current = selector;
-      setLoaded(true);
-    });
-
-    // eslint-disable-next-line react-hooks/exhaustive-deps
-  }, []);
-
-  if (!loaded) {
-    return null;
-  }
-
-=======
->>>>>>> 2a40c599
   return (
     <Fragment>
       <h1>NEAR Guest Book</h1>
