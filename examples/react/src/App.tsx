import "regenerator-runtime/runtime";
import React, { useState, useEffect, Fragment, useRef } from "react";
import NearWalletSelector, { wallets } from "near-wallet-selector";

const { nearWallet, senderWallet, ledgerWallet } = wallets;

import getConfig from "./config";
import Content from "./components/Content";

const App: React.FC = () => {
  const [loaded, setLoaded] = useState(false);
  const selectorRef = useRef<NearWalletSelector>();

  useEffect(() => {
    const nearConfig = getConfig("testnet");

<<<<<<< HEAD
    const nearWalletSelector = new NearWalletSelector({
      wallets: [nearWallet(), senderWallet(), ledgerWallet()],
      networkId: nearConfig.networkId,
      contract: { contractId: nearConfig.contractName },
=======
    const selector = new NearWalletSelector({
      wallets: ["near-wallet", "sender-wallet", "ledger-wallet"],
      networkId: "testnet",
      theme: "light",
      contract: {
        accountId: nearConfig.contractName,
      },
      walletSelectorUI: {
        description: "Please select a wallet to connect to this dApp:",
        explanation: [
          "Wallets are used to send, receive, and store digital assets.",
          "There are different types of wallets. They can be an extension",
          "added to your browser, a hardware device plugged into your",
          "computer, web-based, or as an app on your phone.",
        ].join(" "),
      },
>>>>>>> f5d78d33
    });

    // @ts-ignore
    window.selector = selector;

    selector.init().then(() => {
      selectorRef.current = selector;
      setLoaded(true);
    });

    // eslint-disable-next-line react-hooks/exhaustive-deps
  }, []);

  if (!loaded) {
    return null;
  }

  return (
    <Fragment>
      <h1>NEAR Guest Book</h1>
      <Content selector={selectorRef.current!} />
    </Fragment>
  );
};

export default App;<|MERGE_RESOLUTION|>--- conflicted
+++ resolved
@@ -14,29 +14,10 @@
   useEffect(() => {
     const nearConfig = getConfig("testnet");
 
-<<<<<<< HEAD
-    const nearWalletSelector = new NearWalletSelector({
+    const selector = new NearWalletSelector({
       wallets: [nearWallet(), senderWallet(), ledgerWallet()],
       networkId: nearConfig.networkId,
       contract: { contractId: nearConfig.contractName },
-=======
-    const selector = new NearWalletSelector({
-      wallets: ["near-wallet", "sender-wallet", "ledger-wallet"],
-      networkId: "testnet",
-      theme: "light",
-      contract: {
-        accountId: nearConfig.contractName,
-      },
-      walletSelectorUI: {
-        description: "Please select a wallet to connect to this dApp:",
-        explanation: [
-          "Wallets are used to send, receive, and store digital assets.",
-          "There are different types of wallets. They can be an extension",
-          "added to your browser, a hardware device plugged into your",
-          "computer, web-based, or as an app on your phone.",
-        ].join(" "),
-      },
->>>>>>> f5d78d33
     });
 
     // @ts-ignore
