--- conflicted
+++ resolved
@@ -66,7 +66,6 @@
       return setAccount(null);
     }
 
-<<<<<<< HEAD
     setLoading(true);
 
     getAccount()
@@ -75,10 +74,6 @@
         setLoading(false);
       });
   }, [accountId, getAccount])
-=======
-    getAccount().then(setAccount);
-  }, [accountId, getAccount]);
->>>>>>> d1e22971
 
   const handleSignIn = () => {
     selector.show();
