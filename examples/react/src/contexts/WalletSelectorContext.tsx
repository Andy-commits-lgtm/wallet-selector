import React, { useContext, useEffect, useState } from "react";
import NearWalletSelector, { AccountInfo } from "@near-wallet-selector/core";

interface WalletSelectorContextValue {
  selector: NearWalletSelector;
  accounts: Array<AccountInfo>;
  accountId: string | null;
  setAccountId: (accountId: string) => void;
}

const WalletSelectorContext =
  React.createContext<WalletSelectorContextValue | null>(null);

export const WalletSelectorContextProvider: React.FC = ({ children }) => {
  const [selector, setSelector] = useState<NearWalletSelector | null>(null);
  const [accountId, setAccountId] = useState<string | null>(null);
  const [accounts, setAccounts] = useState<Array<AccountInfo>>([]);

  const syncAccountId = (
    currentAccountId: string | null,
    currentAccounts: Array<AccountInfo>
  ) => {
    let newAccountId = currentAccountId;

    // Ensure the accountId in storage is still valid.
    if (newAccountId && !currentAccounts.some((x) => x.accountId === newAccountId)) {
      newAccountId = null;
      localStorage.removeItem("accountId");
    }

    // Assume the first account if one hasn't been selected.
    if (!newAccountId && currentAccounts.length) {
      newAccountId = currentAccounts[0].accountId;
      localStorage.setItem("accountId", newAccountId);
    }

    setAccountId(newAccountId);
  }

  useEffect(() => {
    NearWalletSelector.init({
<<<<<<< HEAD
      wallets: ["near-wallet", "sender-wallet", "ledger-wallet", "math-wallet", "wallet-connect"],
      networkId: "testnet",
      contractId: "guest-book.testnet",
    })
      .then((instance) => {
        const accounts = instance.getAccounts();
        syncAccountId(localStorage.getItem("accountId"), accounts);
        setAccounts(accounts);

        // eslint-disable-next-line @typescript-eslint/ban-ts-comment
        // @ts-ignore-next-line
        window.selector = instance;
        setSelector(instance);
=======
      wallets: ["near-wallet", "sender-wallet", "ledger-wallet", "math-wallet"],
      network: "testnet",
      contractId: "guest-book.testnet",
    })
      .then((instance) => {
        return instance.getAccounts().then(async (initAccounts) => {
          let initAccountId = localStorage.getItem("accountId");

          // Ensure the accountId in storage is still valid.
          if (
            initAccountId &&
            !initAccounts.some((x) => x.accountId === initAccountId)
          ) {
            initAccountId = null;
            localStorage.removeItem("accountId");
          }

          // Assume the first account if one hasn't been selected.
          if (!initAccountId && initAccounts.length) {
            initAccountId = initAccounts[0].accountId;
            localStorage.setItem("accountId", initAccountId);
          }

          if (initAccountId) {
            setAccountId(initAccountId);
          }

          // eslint-disable-next-line @typescript-eslint/ban-ts-comment
          // @ts-ignore-next-line
          window.selector = instance;
          setSelector(instance);

          setAccounts(initAccounts);
        });
>>>>>>> d1e22971
      })
      .catch((err) => {
        console.error(err);
        alert("Failed to initialise wallet selector");
      });
  }, []);

  useEffect(() => {
    if (!selector) {
      return;
    }

<<<<<<< HEAD
    const subscription = selector.on("accountsChanged", ({ accounts }) => {
      syncAccountId(accountId, accounts);
      setAccounts(accounts);
=======
    const subscription = selector.on("signIn", () => {
      setLoading(true);

      selector.getAccounts().then(async (signInAccounts) => {
        // Assume the first account.
        const signInAccountId = signInAccounts[0].accountId;

        localStorage.setItem("accountId", signInAccountId);
        setAccountId(signInAccountId);
        setAccounts(signInAccounts);
        setLoading(false);
      });
    });

    return () => subscription.remove();
  }, [selector]);

  useEffect(() => {
    if (!selector) {
      return;
    }

    const subscription = selector.on("signOut", () => {
      setAccountId(null);
      setAccounts([]);
>>>>>>> d1e22971
    });

    return () => subscription.remove();
  }, [selector, accountId]);

  if (!selector) {
    return null;
  }

  return (
    <WalletSelectorContext.Provider
      value={{
        selector,
        accounts,
        accountId,
        setAccountId,
      }}
    >
      {children}
    </WalletSelectorContext.Provider>
  );
};

export function useWalletSelector() {
  const context = useContext(WalletSelectorContext);

  if (!context) {
    throw new Error(
      "useWalletSelector must be used within a WalletSelectorContextProvider"
    );
  }

  return context;
}<|MERGE_RESOLUTION|>--- conflicted
+++ resolved
@@ -15,45 +15,10 @@
   const [selector, setSelector] = useState<NearWalletSelector | null>(null);
   const [accountId, setAccountId] = useState<string | null>(null);
   const [accounts, setAccounts] = useState<Array<AccountInfo>>([]);
-
-  const syncAccountId = (
-    currentAccountId: string | null,
-    currentAccounts: Array<AccountInfo>
-  ) => {
-    let newAccountId = currentAccountId;
-
-    // Ensure the accountId in storage is still valid.
-    if (newAccountId && !currentAccounts.some((x) => x.accountId === newAccountId)) {
-      newAccountId = null;
-      localStorage.removeItem("accountId");
-    }
-
-    // Assume the first account if one hasn't been selected.
-    if (!newAccountId && currentAccounts.length) {
-      newAccountId = currentAccounts[0].accountId;
-      localStorage.setItem("accountId", newAccountId);
-    }
-
-    setAccountId(newAccountId);
-  }
+  const [loading, setLoading] = useState<boolean>(false);
 
   useEffect(() => {
     NearWalletSelector.init({
-<<<<<<< HEAD
-      wallets: ["near-wallet", "sender-wallet", "ledger-wallet", "math-wallet", "wallet-connect"],
-      networkId: "testnet",
-      contractId: "guest-book.testnet",
-    })
-      .then((instance) => {
-        const accounts = instance.getAccounts();
-        syncAccountId(localStorage.getItem("accountId"), accounts);
-        setAccounts(accounts);
-
-        // eslint-disable-next-line @typescript-eslint/ban-ts-comment
-        // @ts-ignore-next-line
-        window.selector = instance;
-        setSelector(instance);
-=======
       wallets: ["near-wallet", "sender-wallet", "ledger-wallet", "math-wallet"],
       network: "testnet",
       contractId: "guest-book.testnet",
@@ -88,7 +53,6 @@
 
           setAccounts(initAccounts);
         });
->>>>>>> d1e22971
       })
       .catch((err) => {
         console.error(err);
@@ -101,11 +65,6 @@
       return;
     }
 
-<<<<<<< HEAD
-    const subscription = selector.on("accountsChanged", ({ accounts }) => {
-      syncAccountId(accountId, accounts);
-      setAccounts(accounts);
-=======
     const subscription = selector.on("signIn", () => {
       setLoading(true);
 
@@ -131,13 +90,12 @@
     const subscription = selector.on("signOut", () => {
       setAccountId(null);
       setAccounts([]);
->>>>>>> d1e22971
     });
 
     return () => subscription.remove();
-  }, [selector, accountId]);
+  }, [selector]);
 
-  if (!selector) {
+  if (!selector || loading) {
     return null;
   }
 
