import React, { useContext, useEffect, useState } from "react";
<<<<<<< HEAD
import NearWalletSelector, { AccountInfo } from "@near-wallet-selector/core";
import { setupWalletConnect } from "@near-wallet-selector/wallet-connect";
=======
import NearWalletSelector from "@near-wallet-selector/core";
import { AccountInfo } from "@near-wallet-selector/wallet";
import { setupNearWallet } from "@near-wallet-selector/near-wallet";
import { setupSenderWallet } from "@near-wallet-selector/sender-wallet";
import { setupMathWallet } from "@near-wallet-selector/math-wallet";
import { setupLedgerWallet } from "@near-wallet-selector/ledger-wallet";
>>>>>>> 54a51a11

interface WalletSelectorContextValue {
  selector: NearWalletSelector;
  accounts: Array<AccountInfo>;
  accountId: string | null;
  setAccountId: (accountId: string) => void;
}

const WalletSelectorContext =
  React.createContext<WalletSelectorContextValue | null>(null);

export const WalletSelectorContextProvider: React.FC = ({ children }) => {
  const [selector, setSelector] = useState<NearWalletSelector | null>(null);
  const [accountId, setAccountId] = useState<string | null>(null);
  const [accounts, setAccounts] = useState<Array<AccountInfo>>([]);

  const syncAccountState = (
    currentAccountId: string | null,
    newAccounts: Array<AccountInfo>
  ) => {
    if (!newAccounts.length) {
      localStorage.removeItem("accountId");
      setAccountId(null);
      setAccounts([]);

      return;
    }

    const validAccountId =
      currentAccountId &&
      newAccounts.some((x) => x.accountId === currentAccountId);
    const newAccountId = validAccountId
      ? currentAccountId
      : newAccounts[0].accountId;

    localStorage.setItem("accountId", newAccountId);
    setAccountId(newAccountId);
    setAccounts(newAccounts);
  };

  useEffect(() => {
    const walletConnect = setupWalletConnect({
      projectId: "c4f79cc...",
      metadata: {
        name: "NEAR Wallet Selector",
        description: "Example dApp used by NEAR Wallet Selector",
        url: "https://github.com/near/wallet-selector",
        icons: ["https://avatars.githubusercontent.com/u/37784886"],
      },
    });

    NearWalletSelector.init({
      wallets: [
<<<<<<< HEAD
        "near-wallet",
        "sender-wallet",
        "ledger-wallet",
        "math-wallet",
        walletConnect,
=======
        setupNearWallet(),
        setupSenderWallet(),
        setupLedgerWallet(),
        setupMathWallet(),
>>>>>>> 54a51a11
      ],
      network: "testnet",
      contractId: "guest-book.testnet",
    })
      .then((instance) => {
        return instance.getAccounts().then(async (newAccounts) => {
          syncAccountState(localStorage.getItem("accountId"), newAccounts);

          // eslint-disable-next-line @typescript-eslint/ban-ts-comment
          // @ts-ignore-next-line
          window.selector = instance;
          setSelector(instance);
        });
      })
      .catch((err) => {
        console.error(err);
        alert("Failed to initialise wallet selector");
      });
  }, []);

  useEffect(() => {
    if (!selector) {
      return;
    }

    const subscription = selector.on("accountsChanged", (e) => {
      syncAccountState(accountId, e.accounts);
    });

    return () => subscription.remove();
  }, [selector, accountId]);

  if (!selector) {
    return null;
  }

  return (
    <WalletSelectorContext.Provider
      value={{
        selector,
        accounts,
        accountId,
        setAccountId,
      }}
    >
      {children}
    </WalletSelectorContext.Provider>
  );
};

export function useWalletSelector() {
  const context = useContext(WalletSelectorContext);

  if (!context) {
    throw new Error(
      "useWalletSelector must be used within a WalletSelectorContextProvider"
    );
  }

  return context;
}<|MERGE_RESOLUTION|>--- conflicted
+++ resolved
@@ -1,15 +1,11 @@
 import React, { useContext, useEffect, useState } from "react";
-<<<<<<< HEAD
-import NearWalletSelector, { AccountInfo } from "@near-wallet-selector/core";
-import { setupWalletConnect } from "@near-wallet-selector/wallet-connect";
-=======
 import NearWalletSelector from "@near-wallet-selector/core";
 import { AccountInfo } from "@near-wallet-selector/wallet";
 import { setupNearWallet } from "@near-wallet-selector/near-wallet";
 import { setupSenderWallet } from "@near-wallet-selector/sender-wallet";
 import { setupMathWallet } from "@near-wallet-selector/math-wallet";
 import { setupLedgerWallet } from "@near-wallet-selector/ledger-wallet";
->>>>>>> 54a51a11
+import { setupWalletConnect } from "@near-wallet-selector/wallet-connect";
 
 interface WalletSelectorContextValue {
   selector: NearWalletSelector;
@@ -51,33 +47,24 @@
   };
 
   useEffect(() => {
-    const walletConnect = setupWalletConnect({
-      projectId: "c4f79cc...",
-      metadata: {
-        name: "NEAR Wallet Selector",
-        description: "Example dApp used by NEAR Wallet Selector",
-        url: "https://github.com/near/wallet-selector",
-        icons: ["https://avatars.githubusercontent.com/u/37784886"],
-      },
-    });
-
     NearWalletSelector.init({
+      network: "testnet",
+      contractId: "guest-book.testnet",
       wallets: [
-<<<<<<< HEAD
-        "near-wallet",
-        "sender-wallet",
-        "ledger-wallet",
-        "math-wallet",
-        walletConnect,
-=======
         setupNearWallet(),
         setupSenderWallet(),
         setupLedgerWallet(),
         setupMathWallet(),
->>>>>>> 54a51a11
+        setupWalletConnect({
+          projectId: "c4f79cc...",
+          metadata: {
+            name: "NEAR Wallet Selector",
+            description: "Example dApp used by NEAR Wallet Selector",
+            url: "https://github.com/near/wallet-selector",
+            icons: ["https://avatars.githubusercontent.com/u/37784886"],
+          },
+        }),
       ],
-      network: "testnet",
-      contractId: "guest-book.testnet",
     })
       .then((instance) => {
         return instance.getAccounts().then(async (newAccounts) => {
