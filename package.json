{
  "name": "near-walletselector",
  "version": "1.0.0",
  "description": "This is a wallet modal that allows users to interact with NEAR dApps with a selection of available wallets.",
  "main": "./lib/cjs/index.js",
  "module": "./lib/esm/index.js",
  "types": "./lib/esm/index.d.ts",
  "scripts": {
    "test:e2e": "playwright test",
    "build": "npm run build:esm && npm run build:cjs",
    "build:esm": "tsc",
    "build:cjs": "tsc --module commonjs --outDir lib/cjs",
    "test": "jest",
    "prepare": "npm run build"
  },
  "repository": {
    "type": "git",
    "url": "git+https://github.com/near-projects/wallet-selector.git"
  },
  "keywords": [
    "near",
    "walletselector"
  ],
  "author": "near",
  "license": "ISC",
  "bugs": {
    "url": "https://github.com/near-projects/wallet-selector/issues"
  },
  "homepage": "https://github.com/near-projects/wallet-selector#readme",
  "devDependencies": {
    "@ledgerhq/logs": "^6.10.0",
<<<<<<< HEAD
    "@playwright/test": "^1.18.0",
=======
    "@testing-library/jest-dom": "^5.16.1",
    "@testing-library/react": "^12.1.2",
>>>>>>> 96f62d0e
    "@types/big.js": "^6.1.2",
    "@types/bn.js": "^5.1.0",
    "@types/bs58": "^4.0.1",
    "@types/jest": "^27.4.0",
    "@types/node": "^16.11.13",
    "@types/w3c-web-hid": "^1.0.2",
    "@types/w3c-web-usb": "^1.0.5",
<<<<<<< HEAD
    "playwright": "^1.18.0",
=======
    "jest": "^27.4.7",
    "ts-jest": "^27.1.3",
    "ts-node": "^10.4.0",
>>>>>>> 96f62d0e
    "typescript": "^4.5.3"
  },
  "dependencies": {
    "@ledgerhq/hw-transport-webhid": "^6.20.0",
    "@ledgerhq/hw-transport-webusb": "^6.20.0",
    "@types/react": "^17.0.37",
    "@types/react-dom": "^17.0.11",
    "bn.js": "^5.2.0",
    "bs58": "^4.0.1",
    "detect-browser": "^5.3.0",
    "is-mobile": "^3.0.0",
    "near-api-js": "^0.44.1",
    "react": "^17.0.2",
    "react-dom": "^17.0.2"
  }
}<|MERGE_RESOLUTION|>--- conflicted
+++ resolved
@@ -29,12 +29,9 @@
   "homepage": "https://github.com/near-projects/wallet-selector#readme",
   "devDependencies": {
     "@ledgerhq/logs": "^6.10.0",
-<<<<<<< HEAD
     "@playwright/test": "^1.18.0",
-=======
     "@testing-library/jest-dom": "^5.16.1",
     "@testing-library/react": "^12.1.2",
->>>>>>> 96f62d0e
     "@types/big.js": "^6.1.2",
     "@types/bn.js": "^5.1.0",
     "@types/bs58": "^4.0.1",
@@ -42,13 +39,10 @@
     "@types/node": "^16.11.13",
     "@types/w3c-web-hid": "^1.0.2",
     "@types/w3c-web-usb": "^1.0.5",
-<<<<<<< HEAD
+    "jest": "^27.4.7",
     "playwright": "^1.18.0",
-=======
-    "jest": "^27.4.7",
     "ts-jest": "^27.1.3",
     "ts-node": "^10.4.0",
->>>>>>> 96f62d0e
     "typescript": "^4.5.3"
   },
   "dependencies": {
