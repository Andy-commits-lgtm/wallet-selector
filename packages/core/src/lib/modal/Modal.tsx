import React, { ChangeEvent, MouseEvent, useEffect, useState } from "react";
import { Wallet } from "../wallet";
import { logger } from "../services";
import { DEFAULT_DERIVATION_PATH } from "../constants";
import { ModalOptions, Theme } from "./setupModal.types";
import { WalletSelector } from "../wallet-selector.types";
import { Store } from "../store.types";
import styles from "./Modal.styles";

const getThemeClass = (theme?: Theme) => {
  switch (theme) {
    case "dark":
      return "Modal-dark-theme";
    case "light":
      return "Modal-light-theme";
    default:
      return "";
  }
};

interface ModalProps {
  selector: WalletSelector;
  // TODO: Remove once UI state is localised to this component.
  store: Store;
  options?: ModalOptions;
}

export const Modal: React.FC<ModalProps> = ({ selector, store, options }) => {
  const [state, setState] = useState(selector.store.getState());
  const [walletInfoVisible, setWalletInfoVisible] = useState(false);
  const [ledgerError, setLedgerError] = useState("");
  const [ledgerDerivationPath, setLedgerDerivationPath] = useState(
    DEFAULT_DERIVATION_PATH
  );
  const [isLoading, setIsLoading] = useState(false);
  const notInstalledWallet = state.showWalletNotInstalled
    ? selector.wallet(state.showWalletNotInstalled)
    : null;

  useEffect(() => {
    const subscription = selector.store.observable.subscribe(setState);

    return () => subscription.unsubscribe();
    // eslint-disable-next-line react-hooks/exhaustive-deps
  }, []);

  useEffect(() => {
    resetState();
  }, [state.showModal]);

  const resetState = () => {
    setWalletInfoVisible(false);
    setLedgerError("");
    setLedgerDerivationPath(DEFAULT_DERIVATION_PATH);
    setIsLoading(false);
  };

  const handleDismissClick = () => {
    if (isLoading) {
      return;
    }

    store.dispatch({
      type: "UPDATE",
      payload: {
        showModal: false,
      },
    });
  };

  const handleDismissOutsideClick = (e: MouseEvent) => {
    e.preventDefault();

    if (e.target === e.currentTarget) {
      handleDismissClick();
    }
  };

  const handleDerivationPathChange = (e: ChangeEvent<HTMLInputElement>) => {
    setLedgerDerivationPath(e.target.value);
  };

  const handleWalletClick = (wallet: Wallet) => () => {
    if (wallet.type === "hardware") {
      return store.dispatch({
        type: "UPDATE",
        payload: {
          showWalletOptions: false,
          showLedgerDerivationPath: true,
        },
      });
    }

    wallet.connect().catch((err) => {
      logger.log(`Failed to select ${wallet.name}`);
      logger.error(err);

      alert(`Failed to sign in with ${wallet.name}: ${err.message}`);
    });
  };

  const handleConnectClick = async () => {
    setIsLoading(true);
    // TODO: Can't assume "ledger" once we implement more hardware wallets.
    const wallet = selector.wallet("ledger");

    if (wallet.type !== "hardware") {
      return;
    }

    await wallet
<<<<<<< HEAD
      .connect({
        accountId: ledgerAccountId,
        derivationPath: ledgerDerivationPath,
      })
=======
      .signIn({ derivationPath: ledgerDerivationPath })
>>>>>>> 6e586240
      .catch((err) => {
        setLedgerError(`Error: ${err.message}`);
        setIsLoading(false);
      });
  };

  return (
    <div style={{ display: state.showModal ? "block" : "none" }}>
      <style>{styles}</style>
      <div
        className={`Modal ${getThemeClass(options?.theme)}`}
        onClick={handleDismissOutsideClick}
      >
        <div className="Modal-content">
          <div className="Modal-header">
            <h2>Connect Wallet</h2>
            <button onClick={handleDismissClick}>
              <svg
                xmlns="http://www.w3.org/2000/svg"
                height="24"
                viewBox="0 0 24 24"
                width="24"
                fill="#A7A7A7"
              >
                <path d="M0 0h24v24H0z" fill="none" />
                <path d="M19 6.41L17.59 5 12 10.59 6.41 5 5 6.41 10.59 12 5 17.59 6.41 19 12 13.41 17.59 19 19 17.59 13.41 12z" />
              </svg>
            </button>
          </div>
          <div
            style={{ display: state.showWalletOptions ? "block" : "none" }}
            className="Modal-body Modal-select-wallet-option"
          >
            <p className="Modal-description">
              {options?.description ||
                "Please select a wallet to connect to this dApp:"}
            </p>
            <ul className="Modal-option-list">
              {state.wallets.reduce<Array<JSX.Element>>(
                (result, { id, selected }) => {
                  const wallet = selector.wallet(id);

                  if (!wallet.isAvailable()) {
                    return result;
                  }

                  const { name, description, iconUrl } = wallet;

                  result.push(
                    <li
                      key={id}
                      id={id}
                      className={selected ? "selected-wallet" : ""}
                      onClick={selected ? undefined : handleWalletClick(wallet)}
                    >
                      <div title={description || ""}>
                        <img src={iconUrl} alt={name} />
                        <div>
                          <span>{name}</span>
                        </div>
                        {selected && (
                          <div className="selected-wallet-text">
                            <span>selected</span>
                          </div>
                        )}
                      </div>
                    </li>
                  );

                  return result;
                },
                []
              )}
            </ul>
          </div>
          <div
            style={{
              display: state.showLedgerDerivationPath ? "block" : "none",
            }}
            className="Modal-body Modal-choose-ledger-derivation-path"
          >
            <p>
              Make sure your Ledger is plugged in, then enter an account id and
              derivation path to connect:
            </p>
            <div className="derivation-paths-list">
              <input
                type="text"
                className={ledgerError ? "input-error" : ""}
                placeholder="Derivation Path"
                value={ledgerDerivationPath}
                onChange={handleDerivationPathChange}
                readOnly={isLoading}
              />
              {ledgerError && <p className="error">{ledgerError}</p>}
            </div>
            <div className="derivation-paths--actions">
              <button
                className="left-button"
                onClick={handleDismissClick}
                disabled={isLoading}
              >
                Dismiss
              </button>
              <button
                className="right-button"
                onClick={handleConnectClick}
                disabled={isLoading}
              >
                {isLoading ? "Connecting..." : "Connect"}
              </button>
            </div>
          </div>
          {notInstalledWallet && (
            <div className="Modal-body Modal-wallet-not-installed">
              <div className={`icon-display ${notInstalledWallet.id}`}>
                <img
                  src={notInstalledWallet.iconUrl}
                  alt={notInstalledWallet.name}
                />
                <p>{notInstalledWallet.name}</p>
              </div>
              <p>
                {`You'll need to install ${notInstalledWallet.name} to continue. After installing`}
                <span
                  className="refresh-link"
                  onClick={() => {
                    window.location.reload();
                  }}
                >
                  &nbsp;refresh the page.
                </span>
              </p>
              <div className="action-buttons">
                <button
                  className="left-button"
                  onClick={() => {
                    store.dispatch({
                      type: "UPDATE",
                      payload: {
                        showWalletOptions: true,
                        showWalletNotInstalled: null,
                      },
                    });
                  }}
                >
                  Back
                </button>
                <button
                  className="right-button"
                  onClick={() => {
                    if (notInstalledWallet.type !== "injected") {
                      return;
                    }

                    window.open(notInstalledWallet.getDownloadUrl(), "_blank");
                  }}
                >
                  {`Open ${notInstalledWallet.name}`}
                </button>
              </div>
            </div>
          )}
          <div
            style={{ display: state.showSwitchNetwork ? "block" : "none" }}
            className="Modal-body Modal-switch-network-message"
          >
            <div className="header">
              <h2>You Must Change Networks</h2>
            </div>
            <div className="content">
              <p>
                We've detected that you need to change your wallet's network to
                <strong>{` ${state.options.network.networkId}`}</strong> for
                this dApp.
              </p>
              <p>
                Some wallets may not support changing networks. If you can not
                change networks you may consider switching to another wallet.
              </p>
            </div>
            <div className="actions">
              <button className="left-button" onClick={handleDismissClick}>
                Dismiss
              </button>
              <button
                className="right-button"
                onClick={() => {
                  store.dispatch({
                    type: "UPDATE",
                    payload: {
                      showWalletOptions: true,
                      showSwitchNetwork: null,
                    },
                  });
                }}
              >
                Switch Wallet
              </button>
            </div>
          </div>
          <div className="info">
            <span
              onClick={() => {
                setWalletInfoVisible(!walletInfoVisible);
              }}
            >
              What is a Wallet?
            </span>
            <div
              className={`info-description ${
                walletInfoVisible ? "show" : "hide"
              }-explanation`}
            >
              <p>
                Wallets are used to send, receive and store digital assets.
                There are different types of wallets. They can be an extension
                added to your browser, a hardware device plugged into your
                computer, web-based or an app on your mobile device.
              </p>
            </div>
          </div>
        </div>
      </div>
    </div>
  );
};<|MERGE_RESOLUTION|>--- conflicted
+++ resolved
@@ -109,14 +109,7 @@
     }
 
     await wallet
-<<<<<<< HEAD
-      .connect({
-        accountId: ledgerAccountId,
-        derivationPath: ledgerDerivationPath,
-      })
-=======
-      .signIn({ derivationPath: ledgerDerivationPath })
->>>>>>> 6e586240
+      .connect({ derivationPath: ledgerDerivationPath })
       .catch((err) => {
         setLedgerError(`Error: ${err.message}`);
         setIsLoading(false);
