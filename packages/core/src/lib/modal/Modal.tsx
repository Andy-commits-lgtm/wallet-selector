import React, { ChangeEvent, MouseEvent, useEffect, useState } from "react";
import { Wallet } from "../wallet";
import { logger } from "../services";
import { DEFAULT_DERIVATION_PATH } from "../constants";
import { ModalOptions, Theme } from "./setupModal.types";
import { WalletSelector } from "../wallet-selector.types";
import { Store } from "../store.types";
import styles from "./Modal.styles";

const getThemeClass = (theme?: Theme) => {
  switch (theme) {
    case "dark":
      return "Modal-dark-theme";
    case "light":
      return "Modal-light-theme";
    default:
      return "";
  }
};

interface ModalProps {
  selector: WalletSelector;
  // TODO: Remove once UI state is localised to this component.
  store: Store;
  options?: ModalOptions;
}

export const Modal: React.FC<ModalProps> = ({ selector, store, options }) => {
  const [state, setState] = useState(selector.store.getState());
  const [walletInfoVisible, setWalletInfoVisible] = useState(false);
  const [ledgerError, setLedgerError] = useState("");
  const [ledgerAccountId, setLedgerAccountId] = useState("");
  const [ledgerDerivationPath, setLedgerDerivationPath] = useState(
    DEFAULT_DERIVATION_PATH
  );
  const [isLoading, setIsLoading] = useState(false);
  const notInstalledWallet = state.showWalletNotInstalled
    ? selector.wallet(state.showWalletNotInstalled)
    : null;

  useEffect(() => {
    const subscription = selector.store.observable.subscribe(setState);

    return () => subscription.unsubscribe();
    // eslint-disable-next-line react-hooks/exhaustive-deps
  }, []);

  useEffect(() => {
    resetState();
  }, [state.showModal]);

  const resetState = () => {
    setWalletInfoVisible(false);
    setLedgerError("");
    setLedgerAccountId("");
    setLedgerDerivationPath(DEFAULT_DERIVATION_PATH);
    setIsLoading(false);
  };

  const handleDismissClick = () => {
    if (isLoading) {
      return;
    }

<<<<<<< HEAD
    store.dispatch({
      type: "UPDATE",
      payload: {
        showModal: false,
      },
    });

    resetState();
=======
    updateState((prevState) => ({
      ...prevState,
      showModal: false,
    }));
>>>>>>> 1c70cc5e
  };

  const handleDismissOutsideClick = (e: MouseEvent) => {
    e.preventDefault();

    if (e.target === e.currentTarget) {
      handleDismissClick();
    }
  };

  const handleDerivationPathChange = (e: ChangeEvent<HTMLInputElement>) => {
    setLedgerDerivationPath(e.target.value);
  };

  const handleAccountIdChange = (e: ChangeEvent<HTMLInputElement>) => {
    setLedgerAccountId(e.target.value);
  };

  const handleWalletClick = (wallet: Wallet) => () => {
    if (wallet.type === "hardware") {
      return store.dispatch({
        type: "UPDATE",
        payload: {
          showWalletOptions: false,
          showLedgerDerivationPath: true,
        },
      });
    }

    wallet.connect().catch((err) => {
      logger.log(`Failed to select ${wallet.name}`);
      logger.error(err);

      alert(`Failed to sign in with ${wallet.name}: ${err.message}`);
    });
  };

  const handleConnectClick = async () => {
    setIsLoading(true);
    // TODO: Can't assume "ledger" once we implement more hardware wallets.
    const wallet = selector.wallet("ledger");

    if (wallet.type !== "hardware") {
      return;
    }

    await wallet
      .connect({
        accountId: ledgerAccountId,
        derivationPath: ledgerDerivationPath,
      })
      .catch((err) => {
        setLedgerError(`Error: ${err.message}`);
        setIsLoading(false);
      });
  };

  return (
    <div style={{ display: state.showModal ? "block" : "none" }}>
      <style>{styles}</style>
      <div
        className={`Modal ${getThemeClass(options?.theme)}`}
        onClick={handleDismissOutsideClick}
      >
        <div className="Modal-content">
          <div className="Modal-header">
            <h2>Connect Wallet</h2>
            <button onClick={handleDismissClick}>
              <svg
                xmlns="http://www.w3.org/2000/svg"
                height="24"
                viewBox="0 0 24 24"
                width="24"
                fill="#A7A7A7"
              >
                <path d="M0 0h24v24H0z" fill="none" />
                <path d="M19 6.41L17.59 5 12 10.59 6.41 5 5 6.41 10.59 12 5 17.59 6.41 19 12 13.41 17.59 19 19 17.59 13.41 12z" />
              </svg>
            </button>
          </div>
          <div
            style={{ display: state.showWalletOptions ? "block" : "none" }}
            className="Modal-body Modal-select-wallet-option"
          >
            <p className="Modal-description">
              {options?.description ||
                "Please select a wallet to connect to this dApp:"}
            </p>
            <ul className="Modal-option-list">
              {state.wallets.reduce<Array<JSX.Element>>(
                (result, { id, selected }) => {
                  const wallet = selector.wallet(id);

                  if (!wallet.isAvailable()) {
                    return result;
                  }

                  const { name, description, iconUrl } = wallet;

                  result.push(
                    <li
                      key={id}
                      id={id}
                      className={selected ? "selected-wallet" : ""}
                      onClick={selected ? undefined : handleWalletClick(wallet)}
                    >
                      <div title={description || ""}>
                        <img src={iconUrl} alt={name} />
                        <div>
                          <span>{name}</span>
                        </div>
                        {selected && (
                          <div className="selected-wallet-text">
                            <span>selected</span>
                          </div>
                        )}
                      </div>
                    </li>
                  );

                  return result;
                },
                []
              )}
            </ul>
          </div>
          <div
            style={{
              display: state.showLedgerDerivationPath ? "block" : "none",
            }}
            className="Modal-body Modal-choose-ledger-derivation-path"
          >
            <p>
              Make sure your Ledger is plugged in, then enter an account id and
              derivation path to connect:
            </p>
            <div className="derivation-paths-list">
              <div className="account-id">
                <input
                  type="text"
                  className={ledgerError ? "input-error" : ""}
                  placeholder="Account ID"
                  autoFocus={true}
                  value={ledgerAccountId}
                  onChange={handleAccountIdChange}
                  readOnly={isLoading}
                />
              </div>
              <input
                type="text"
                className={ledgerError ? "input-error" : ""}
                placeholder="Derivation Path"
                value={ledgerDerivationPath}
                onChange={handleDerivationPathChange}
                readOnly={isLoading}
              />
              {ledgerError && <p className="error">{ledgerError}</p>}
            </div>
            <div className="derivation-paths--actions">
              <button
                className="left-button"
                onClick={handleDismissClick}
                disabled={isLoading}
              >
                Dismiss
              </button>
              <button
                className="right-button"
                onClick={handleConnectClick}
                disabled={isLoading}
              >
                {isLoading ? "Connecting..." : "Connect"}
              </button>
            </div>
          </div>
          {notInstalledWallet && (
            <div className="Modal-body Modal-wallet-not-installed">
              <div className={`icon-display ${notInstalledWallet.id}`}>
                <img
                  src={notInstalledWallet.iconUrl}
                  alt={notInstalledWallet.name}
                />
                <p>{notInstalledWallet.name}</p>
              </div>
              <p>
                {`You'll need to install ${notInstalledWallet.name} to continue. After installing`}
                <span
                  className="refresh-link"
                  onClick={() => {
                    window.location.reload();
                  }}
                >
                  &nbsp;refresh the page.
                </span>
              </p>
              <div className="action-buttons">
                <button
                  className="left-button"
                  onClick={() => {
                    store.dispatch({
                      type: "UPDATE",
                      payload: {
                        showWalletOptions: true,
                        showWalletNotInstalled: null,
                      },
                    });
                  }}
                >
                  Back
                </button>
                <button
                  className="right-button"
                  onClick={() => {
                    if (notInstalledWallet.type !== "injected") {
                      return;
                    }

                    window.open(notInstalledWallet.getDownloadUrl(), "_blank");
                  }}
                >
                  {`Open ${notInstalledWallet.name}`}
                </button>
              </div>
            </div>
          )}
          <div
            style={{ display: state.showSwitchNetwork ? "block" : "none" }}
            className="Modal-body Modal-switch-network-message"
          >
            <div className="header">
              <h2>You Must Change Networks</h2>
            </div>
            <div className="content">
              <p>
                We've detected that you need to change your wallet's network to
                <strong>{` ${state.options.network.networkId}`}</strong> for
                this dApp.
              </p>
              <p>
                Some wallets may not support changing networks. If you can not
                change networks you may consider switching to another wallet.
              </p>
            </div>
            <div className="actions">
              <button className="left-button" onClick={handleDismissClick}>
                Dismiss
              </button>
              <button
                className="right-button"
                onClick={() => {
                  store.dispatch({
                    type: "UPDATE",
                    payload: {
                      showWalletOptions: true,
                      showSwitchNetwork: null,
                    },
                  });
                }}
              >
                Switch Wallet
              </button>
            </div>
          </div>
          <div className="info">
            <span
              onClick={() => {
                setWalletInfoVisible(!walletInfoVisible);
              }}
            >
              What is a Wallet?
            </span>
            <div
              className={`info-description ${
                walletInfoVisible ? "show" : "hide"
              }-explanation`}
            >
              <p>
                Wallets are used to send, receive and store digital assets.
                There are different types of wallets. They can be an extension
                added to your browser, a hardware device plugged into your
                computer, web-based or an app on your mobile device.
              </p>
            </div>
          </div>
        </div>
      </div>
    </div>
  );
};<|MERGE_RESOLUTION|>--- conflicted
+++ resolved
@@ -62,21 +62,12 @@
       return;
     }
 
-<<<<<<< HEAD
     store.dispatch({
       type: "UPDATE",
       payload: {
         showModal: false,
       },
     });
-
-    resetState();
-=======
-    updateState((prevState) => ({
-      ...prevState,
-      showModal: false,
-    }));
->>>>>>> 1c70cc5e
   };
 
   const handleDismissOutsideClick = (e: MouseEvent) => {
