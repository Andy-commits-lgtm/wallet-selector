--- conflicted
+++ resolved
@@ -7,11 +7,8 @@
   WalletModuleFactory,
   Account,
   InstantLinkWallet,
-<<<<<<< HEAD
   SignInMultiParams,
-=======
   SignMessageParams,
->>>>>>> 56549745
 } from "../../wallet";
 import type { StorageService } from "../storage/storage.service.types";
 import type { Options } from "../../options.types";
