import en from "../locale/en.json";
import es from "../locale/es.json";
import fr from "../locale/fr.json";
import de from "../locale/de.json";
import zh from "../locale/zh.json";
<<<<<<< HEAD
import bg from "../locale/bg.json";
=======
import ko from "../locale/ko.json";
>>>>>>> b56f1033

const getLanguage = (languageCode: string) => {
  switch (languageCode) {
    case "en":
      return en;
    case "es":
      return es;
    case "fr":
      return fr;
    case "de":
      return de;
    case "zh":
      return zh;
<<<<<<< HEAD
    case "bg":
      return bg;
=======
    case "ko":
      return ko;
>>>>>>> b56f1033
    default:
      return en;
  }
};

// (i.e en-CA returns just en)
const shortenLanguageCode = (lang: string) => {
  return lang.indexOf("-") !== -1 ? lang.split("-")[0] : lang.split("_")[0];
};

// eslint-disable-next-line @typescript-eslint/no-explicit-any
const findObjectPropByStringPath = (obj: any, prop: string): unknown => {
  if (!obj) {
    return "";
  }

  const _index = prop.indexOf(".");
  if (_index > -1) {
    const currentProp = prop.substring(0, _index);
    const nextProp = prop.substring(_index + 1);
    return findObjectPropByStringPath(obj[currentProp], nextProp);
  }

  return obj[prop];
};

export const translate = (path: string) => {
  let lang = window.navigator.languages ? window.navigator.languages[0] : null;
  lang = lang || window.navigator.language;

  const languageCode = shortenLanguageCode(lang);

  const selectedLanguage = getLanguage(languageCode);

  const text = findObjectPropByStringPath(selectedLanguage, path);

  return text && typeof text === "string" ? text : path;
};<|MERGE_RESOLUTION|>--- conflicted
+++ resolved
@@ -3,11 +3,8 @@
 import fr from "../locale/fr.json";
 import de from "../locale/de.json";
 import zh from "../locale/zh.json";
-<<<<<<< HEAD
 import bg from "../locale/bg.json";
-=======
 import ko from "../locale/ko.json";
->>>>>>> b56f1033
 
 const getLanguage = (languageCode: string) => {
   switch (languageCode) {
@@ -21,13 +18,10 @@
       return de;
     case "zh":
       return zh;
-<<<<<<< HEAD
     case "bg":
       return bg;
-=======
     case "ko":
       return ko;
->>>>>>> b56f1033
     default:
       return en;
   }
