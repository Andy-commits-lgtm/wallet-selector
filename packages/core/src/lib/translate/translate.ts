--- conflicted
+++ resolved
@@ -3,12 +3,9 @@
 import fr from "../locale/fr.json";
 import de from "../locale/de.json";
 import zh from "../locale/zh.json";
-<<<<<<< HEAD
-import vi from "../locale/vi.json";
-=======
 import bg from "../locale/bg.json";
 import ko from "../locale/ko.json";
->>>>>>> 5baf1f11
+import vi from "../locale/vi.json";
 
 const getLanguage = (languageCode: string) => {
   switch (languageCode) {
@@ -22,15 +19,12 @@
       return de;
     case "zh":
       return zh;
-<<<<<<< HEAD
-    case "vi":
-      return vi;
-=======
     case "bg":
       return bg;
     case "ko":
       return ko;
->>>>>>> 5baf1f11
+    case "vi":
+      return vi;
     default:
       return en;
   }
