import { setupWalletSelector } from "./wallet-selector";
import { getNetworkPreset } from "./options";
import {
<<<<<<< HEAD
  FailoverRpcProvider,
  JsonRpcProvider,
=======
  JsonRpcProvider,
  FailoverRpcProvider,
>>>>>>> f11258a4
} from "near-api-js/lib/providers";
import type { Network } from "./options.types";
import type { Store } from "./store.types";
import type { WalletModuleFactory } from "./wallet";

// Mock implementations for required modules
const _state: Record<string, string> = {};

global.localStorage = {
  getItem: jest.fn((key) => _state[key] || null),
  setItem: jest.fn((key, value) => {
    _state[key] = value;
  }),
  removeItem: jest.fn((key) => {
    delete _state[key];
  }),
  clear: jest.fn(() => {
    for (const key in _state) {
      delete _state[key];
    }
  }),
  get length() {
    return Object.keys(_state).length;
  },
  key: jest.fn((index) => Object.keys(_state)[index] || null),
};

jest.mock("./options", () => {
  return {
    ...jest.requireActual("./options"),
    getNetworkPreset: jest.fn().mockResolvedValue({
      networkId: "testnet",
      nodeUrl: "http://node.example.com",
      helperUrl: "http://helper.example.com",
      explorerUrl: "http://explorer.example.com",
      indexerUrl: "http://indexer.example.com",
    }),
  };
});

jest.mock("./store", () => {
  return {
    ...jest.requireActual("./store"),
    createStore: jest.fn().mockResolvedValue({
      toReadOnly: jest.fn().mockReturnValue({}),
      getState: jest.fn().mockReturnValue({}),
      dispatch: jest.fn(),
    } as unknown as Store),
  };
});

jest.mock("near-api-js/lib/providers", () => {
  const originalModule = jest.requireActual("near-api-js/lib/providers");
  return {
    ...originalModule,
    FailoverRpcProvider: jest.fn(),
  };
});

describe("setupWalletSelector", () => {
  let params: {
    network: Network;
    fallbackRpcUrls: Array<string>;
    modules: Array<WalletModuleFactory>;
  };

  beforeEach(() => {
    jest.clearAllMocks();

    params = {
      network: {
        networkId: "testnet",
        nodeUrl: "http://node.example.com",
        helperUrl: "http://helper.example.com",
        explorerUrl: "http://explorer.example.com",
        indexerUrl: "http://indexer.example.com",
      },
      fallbackRpcUrls: ["http://rpc1.example.com", "http://rpc2.example.com"],
      modules: [],
    };
  });

  it("should instantiate FailoverRpcProvider correctly with single URL", async () => {
    const mockedRpcProvider = { setup: jest.fn() };
    const mockedFailoverRpcProvider = FailoverRpcProvider as jest.MockedClass<
      typeof FailoverRpcProvider
    >;

    mockedFailoverRpcProvider.mockImplementationOnce(
      () => mockedRpcProvider as unknown as FailoverRpcProvider
    );

    const mockFallbackRpcUrl = "http://rpc1.example.com";

    await setupWalletSelector({
      ...params,
      fallbackRpcUrls: [mockFallbackRpcUrl],
    });

    const mockExpectedProviders = [
      new JsonRpcProvider({ url: mockFallbackRpcUrl }),
    ];

    expect(mockedFailoverRpcProvider).toHaveBeenCalledTimes(1);
    expect(mockedFailoverRpcProvider).toHaveBeenCalledWith(
      mockExpectedProviders
    );
  });

  it("should instantiate FailoverRpcProvider correctly with multiple URLs", async () => {
    const mockedRpcProvider = { setup: jest.fn() };
    const mockedFailoverRpcProvider = FailoverRpcProvider as jest.MockedClass<
      typeof FailoverRpcProvider
    >;

    mockedFailoverRpcProvider.mockImplementationOnce(
      () => mockedRpcProvider as unknown as FailoverRpcProvider
    );

    const mockFallbackRpcUrls = [
      "https://rpc1.example.com",
      "https://rpc2.example.com",
    ];

    await setupWalletSelector({
      ...params,
      fallbackRpcUrls: mockFallbackRpcUrls,
    });

    const mockExpectedProviders = mockFallbackRpcUrls.map(
      (url) => new JsonRpcProvider({ url })
    );

    expect(mockedFailoverRpcProvider).toHaveBeenCalledTimes(1);
    expect(mockedFailoverRpcProvider).toHaveBeenCalledWith(
      mockExpectedProviders
    );
  });

  it("should instantiate FailoverRpcProvider correctly with default value when fallbackRpcUrls are empty", async () => {
    const mockedRpcProvider = { setup: jest.fn() };
    const mockedFailoverRpcProvider = FailoverRpcProvider as jest.MockedClass<
      typeof FailoverRpcProvider
    >;

    mockedFailoverRpcProvider.mockImplementationOnce(
      () => mockedRpcProvider as unknown as FailoverRpcProvider
    );

    const networkPreset = await getNetworkPreset("testnet", []);

    await setupWalletSelector({
      ...params,
      fallbackRpcUrls: [],
    });

    const mockExpectedProvider = [
      new JsonRpcProvider({ url: networkPreset.nodeUrl }),
    ];

    expect(mockedFailoverRpcProvider).toHaveBeenCalledTimes(1);
    expect(mockedFailoverRpcProvider).toHaveBeenCalledWith(
      mockExpectedProvider
    );
  });

  it("should handle error during FailoverRpcProvider instantiation", async () => {
    const mockedFailoverRpcProvider = FailoverRpcProvider as jest.MockedClass<
      typeof FailoverRpcProvider
    >;
    mockedFailoverRpcProvider.mockImplementationOnce(() => {
      throw new Error("Failed to instantiate FailoverRpcProvider");
    });

    await expect(setupWalletSelector(params)).rejects.toThrow(
      "Failed to instantiate FailoverRpcProvider"
    );

    expect(mockedFailoverRpcProvider).toHaveBeenCalledTimes(1);
  });
});<|MERGE_RESOLUTION|>--- conflicted
+++ resolved
@@ -1,13 +1,8 @@
 import { setupWalletSelector } from "./wallet-selector";
 import { getNetworkPreset } from "./options";
 import {
-<<<<<<< HEAD
-  FailoverRpcProvider,
-  JsonRpcProvider,
-=======
   JsonRpcProvider,
   FailoverRpcProvider,
->>>>>>> f11258a4
 } from "near-api-js/lib/providers";
 import type { Network } from "./options.types";
 import type { Store } from "./store.types";
