--- conflicted
+++ resolved
@@ -74,19 +74,15 @@
    * Wallet selector storage service
    */
   store: WalletSelectorStore;
-
-<<<<<<< HEAD
-  wallet<Variation extends Wallet = Wallet>(
-    id?: string
-  ): Promise<Variation & SignMessageMethod>;
-=======
-  /**
+  
+   /**
    * Programmatically access wallets and call their methods.
    * It's advised to use `state.modules` if you only need access to `id`, `type` or `metadata` as it avoids initialising.
    * You can find more information on Wallet {@link https://github.com/near/wallet-selector/blob/main/packages/core/docs/api/wallet.md | here}.
    */
-  wallet<Variation extends Wallet = Wallet>(id?: string): Promise<Variation>;
->>>>>>> 3b8b2363
+  wallet<Variation extends Wallet = Wallet>(
+    id?: string
+  ): Promise<Variation & SignMessageMethod>;
 
   /**
    * Determines whether we're signed in to one or more accounts.
