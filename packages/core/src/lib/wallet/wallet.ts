--- conflicted
+++ resolved
@@ -12,12 +12,7 @@
 import { Optional } from "../utils.types";
 import { AccountState } from "../store.types";
 
-<<<<<<< HEAD
 export interface HardwareWalletConnectParams {
-  accountId: string;
-=======
-export interface HardwareWalletSignInParams {
->>>>>>> 6e586240
   derivationPath: string;
 }
 
