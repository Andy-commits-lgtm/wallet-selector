{
  "name": "@near-wallet-selector/ledger",
<<<<<<< HEAD
  "version": "3.0.0-dev.1"
=======
  "version": "3.0.0"
>>>>>>> 5e5c1b82
}<|MERGE_RESOLUTION|>--- conflicted
+++ resolved
@@ -1,8 +1,4 @@
 {
   "name": "@near-wallet-selector/ledger",
-<<<<<<< HEAD
-  "version": "3.0.0-dev.1"
-=======
   "version": "3.0.0"
->>>>>>> 5e5c1b82
 }