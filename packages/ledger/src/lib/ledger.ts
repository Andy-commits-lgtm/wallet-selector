import { isMobile } from "is-mobile";
import { TypedError } from "near-api-js/lib/utils/errors";
import { signTransactions } from "@near-wallet-selector/wallet-utils";
import type {
  WalletModuleFactory,
  WalletBehaviourFactory,
  JsonStorageService,
  AccountState,
  Account,
  HardwareWallet,
  Transaction,
  Optional,
} from "@near-wallet-selector/core";

import { isLedgerSupported, LedgerClient } from "./ledger-client";
import type { Subscription } from "./ledger-client";
import { Signer, utils } from "near-api-js";

interface LedgerAccount extends Account {
  derivationPath: string;
  publicKey: string;
}

interface ValidateAccessKeyParams {
  accountId: string;
  publicKey: string;
}

interface GetAccountIdFromPublicKeyParams {
  publicKey: string;
}

interface LedgerState {
  client: LedgerClient;
  accounts: Array<LedgerAccount>;
  subscriptions: Array<Subscription>;
}

export interface LedgerParams {
  iconUrl?: string;
}

export const STORAGE_ACCOUNTS = "accounts";

const setupLedgerState = async (
  storage: JsonStorageService
): Promise<LedgerState> => {
  const accounts = await storage.getItem<Array<LedgerAccount>>(
    STORAGE_ACCOUNTS
  );

  return {
    client: new LedgerClient(),
    subscriptions: [],
    accounts: accounts || [],
  };
};

const Ledger: WalletBehaviourFactory<HardwareWallet> = async ({
  options,
  store,
  provider,
  logger,
  storage,
}) => {
  const _state = await setupLedgerState(storage);

  const signer: Signer = {
    createKey: () => {
      throw new Error("Not implemented");
    },
    getPublicKey: async (accountId) => {
      const account = _state.accounts.find((a) => a.accountId === accountId);

      if (!account) {
        throw new Error("Failed to find public key for account");
      }

      return utils.PublicKey.from(account.publicKey);
    },
    signMessage: async (message, accountId) => {
      const account = _state.accounts.find((a) => a.accountId === accountId);

      if (!account) {
        throw new Error("Failed to find account for signing");
      }

      const signature = await _state.client.sign({
        data: message,
        derivationPath: account.derivationPath,
      });

      return {
        signature,
        publicKey: utils.PublicKey.from(account.publicKey),
      };
    },
  };

  const getAccounts = (): Array<AccountState> => {
    return _state.accounts.map((x) => ({
      accountId: x.accountId,
    }));
  };

  const cleanup = () => {
    _state.subscriptions.forEach((subscription) => subscription.remove());

    _state.subscriptions = [];
    _state.accounts = [];

    storage.removeItem(STORAGE_ACCOUNTS);
  };

  const disconnect = async () => {
    if (_state.client.isConnected()) {
      await _state.client.disconnect().catch((err) => {
        logger.log("Failed to disconnect");
        logger.error(err);
      });
    }

    cleanup();
  };

  const connectLedgerDevice = async () => {
    if (_state.client.isConnected()) {
      return;
    }

    await _state.client.connect();
  };

  const validateAccessKey = ({
    accountId,
    publicKey,
  }: ValidateAccessKeyParams) => {
    logger.log("validateAccessKey", { accountId, publicKey });

    return provider.viewAccessKey({ accountId, publicKey }).then(
      (accessKey) => {
        logger.log("validateAccessKey:accessKey", { accessKey });

        if (accessKey.permission !== "FullAccess") {
          throw new Error("Public key requires 'FullAccess' permission");
        }

        return accessKey;
      },
      (err) => {
        if (err instanceof TypedError && err.type === "AccessKeyDoesNotExist") {
          return null;
        }

        throw err;
      }
    );
  };

  const getAccountIdFromPublicKey = async ({
    publicKey,
  }: GetAccountIdFromPublicKeyParams): Promise<string> => {
    const response = await fetch(
      `${options.network.helperUrl}/publicKey/ed25519:${publicKey}/accounts`
    );

    if (!response.ok) {
      throw new Error("Failed to get account id from public key");
    }

    const accountIds = await response.json();

    if (!Array.isArray(accountIds) || !accountIds.length) {
      throw new Error(
        "Failed to find account linked for public key: " + publicKey
      );
    }

    return accountIds[0];
  };

  const transformTransactions = (
    transactions: Array<Optional<Transaction, "signerId" | "receiverId">>
  ): Array<Transaction> => {
    const accounts = getAccounts();
    const { contract } = store.getState();

    if (!accounts.length || !contract) {
      throw new Error("Wallet not connected");
    }

    return transactions.map((transaction) => {
      return {
        signerId: transaction.signerId || accounts[0].accountId,
        receiverId: transaction.receiverId || contract.contractId,
        actions: transaction.actions,
      };
    });
  };

  return {
    async connect({ derivationPaths }) {
      const existingAccounts = getAccounts();

      if (existingAccounts.length) {
        return existingAccounts;
      }

      if (!derivationPaths.length) {
        throw new Error("Invalid derivation paths");
      }

      // Note: Connection must be triggered by user interaction.
      await connectLedgerDevice();

      const accounts: Array<LedgerAccount> = [];

      for (let i = 0; i < derivationPaths.length; i += 1) {
        const derivationPath = derivationPaths[i];
        const publicKey = await _state.client.getPublicKey({ derivationPath });
        const accountId = await getAccountIdFromPublicKey({ publicKey });

        if (accounts.some((x) => x.accountId === accountId)) {
          throw new Error("Duplicate account id: " + accountId);
        }

        const accessKey = await validateAccessKey({ accountId, publicKey });

        if (!accessKey) {
          throw new Error(
            `Public key is not registered with the account '${accountId}'.`
          );
        }

        accounts.push({
          accountId,
          derivationPath,
          publicKey,
        });
      }

      await storage.setItem(STORAGE_ACCOUNTS, accounts);
      _state.accounts = accounts;

      return getAccounts();
    },

    disconnect,

    async getAccounts() {
      return getAccounts();
    },

    async signAndSendTransaction({ signerId, receiverId, actions }) {
      logger.log("signAndSendTransaction", { signerId, receiverId, actions });

      if (!_state.accounts.length) {
        throw new Error("Wallet not connected");
      }

      // Note: Connection must be triggered by user interaction.
      await connectLedgerDevice();

      const signedTransactions = await signTransactions(
<<<<<<< HEAD
        transformTransactions([{ receiverId, actions }]),
=======
        transformTransactions([{ signerId, receiverId, actions }]),
>>>>>>> 297f4a5f
        signer,
        options.network
      );

      return provider.sendTransaction(signedTransactions[0]);
    },

    async signAndSendTransactions({ transactions }) {
      logger.log("signAndSendTransactions", { transactions });

      if (!_state.accounts.length) {
        throw new Error("Wallet not connected");
      }

      // Note: Connection must be triggered by user interaction.
      await connectLedgerDevice();

      const signedTransactions = await signTransactions(
        transformTransactions(transactions),
        signer,
        options.network
      );

      return Promise.all(
        signedTransactions.map((signedTx) => provider.sendTransaction(signedTx))
      );
    },
  };
};

export function setupLedger({
  iconUrl = "./assets/ledger-icon.png",
}: LedgerParams = {}): WalletModuleFactory<HardwareWallet> {
  return async () => {
    const mobile = isMobile();
    const supported = isLedgerSupported();

    if (mobile || !supported) {
      return null;
    }

    return {
      id: "ledger",
      type: "hardware",
      metadata: {
        name: "Ledger",
        description: null,
        iconUrl,
      },
      init: Ledger,
    };
  };
}<|MERGE_RESOLUTION|>--- conflicted
+++ resolved
@@ -262,11 +262,7 @@
       await connectLedgerDevice();
 
       const signedTransactions = await signTransactions(
-<<<<<<< HEAD
-        transformTransactions([{ receiverId, actions }]),
-=======
         transformTransactions([{ signerId, receiverId, actions }]),
->>>>>>> 297f4a5f
         signer,
         options.network
       );
