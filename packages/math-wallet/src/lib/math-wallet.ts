--- conflicted
+++ resolved
@@ -129,7 +129,6 @@
         throw new Error("Wallet not connected");
       }
 
-<<<<<<< HEAD
       const signedTransactions = await signTransactions(
         [
           {
@@ -138,90 +137,36 @@
             signerId: signerId!,
           },
         ],
-=======
+        _state.wallet.signer,
+        account.accountId
+      );
+
+      return provider.sendTransaction(signedTransactions[0]);
+    },
+
+    async signAndSendTransactions({ transactions }) {
+      logger.log("signAndSendTransactions", { transactions });
+
+      const account = getSignedInAccount();
+
+      if (!account) {
+        throw new Error("Wallet not connected");
+      }
+
       const { accountId, publicKey } = account;
       const [block, accessKey] = await Promise.all([
         provider.block({ finality: "final" }),
         provider.viewAccessKey({ accountId, publicKey }),
       ]);
 
-      logger.log("signAndSendTransaction:block", block);
-      logger.log("signAndSendTransaction:accessKey", accessKey);
-
-      const transaction = nearTransactions.createTransaction(
-        accountId,
-        utils.PublicKey.from(publicKey),
-        receiverId,
-        accessKey.nonce + 1,
-        transformActions(actions),
-        utils.serialize.base_decode(block.header.hash)
-      );
-
-      const [hash, signedTx] = await nearTransactions.signTransaction(
-        transaction,
->>>>>>> 4be8a6fb
-        _state.wallet.signer,
-        account.accountId
-      );
-
-<<<<<<< HEAD
-      return provider.sendTransaction(signedTransactions[0]);
-=======
-      logger.log("signAndSendTransaction:hash", hash);
-
-      return provider.sendTransaction(signedTx);
->>>>>>> 4be8a6fb
-    },
-
-    async signAndSendTransactions({ transactions }) {
-      logger.log("signAndSendTransactions", { transactions });
-
-      const account = getSignedInAccount();
-
-      if (!account) {
-        throw new Error("Wallet not connected");
-      }
-
-      const { accountId, publicKey } = account;
-      const [block, accessKey] = await Promise.all([
-        provider.block({ finality: "final" }),
-        provider.viewAccessKey({ accountId, publicKey }),
-      ]);
-
       logger.log("signAndSendTransactions:block", block);
       logger.log("signAndSendTransactions:accessKey", accessKey);
 
-<<<<<<< HEAD
       const signedTransactions = await signTransactions(
         transformTransactions(transactions),
         _state.wallet.signer,
         accountId
       );
-=======
-      const signedTransactions: Array<nearTransactions.SignedTransaction> = [];
-      let nonce = accessKey.nonce;
-
-      for (let i = 0; i < transactions.length; i++) {
-        const transaction = nearTransactions.createTransaction(
-          accountId,
-          utils.PublicKey.from(publicKey),
-          transactions[i].receiverId,
-          ++nonce,
-          transformActions(transactions[i].actions),
-          utils.serialize.base_decode(block.header.hash)
-        );
-
-        const [hash, signedTx] = await nearTransactions.signTransaction(
-          transaction,
-          _state.wallet.signer,
-          accountId
-        );
-
-        logger.log("signAndSendTransactions:hash", hash);
-
-        signedTransactions.push(signedTx);
-      }
->>>>>>> 4be8a6fb
 
       logger.log(
         "signAndSendTransactions:signedTransactions",
