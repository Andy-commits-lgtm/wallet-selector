--- conflicted
+++ resolved
@@ -4,11 +4,8 @@
   WalletModuleFactory,
   WalletBehaviourFactory,
   InjectedWallet,
-<<<<<<< HEAD
-=======
   AccountState,
   transformActions,
->>>>>>> 1d5020ac
   waitFor,
 } from "@near-wallet-selector/core";
 
