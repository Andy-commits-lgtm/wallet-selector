--- conflicted
+++ resolved
@@ -122,11 +122,7 @@
     async signAndSendTransaction({ signerId, receiverId, actions }) {
       logger.log("signAndSendTransaction", { signerId, receiverId, actions });
       const signedTransactions = await signTransactions(
-<<<<<<< HEAD
-        transformTransactions([{ receiverId, actions }]),
-=======
         transformTransactions([{ signerId, receiverId, actions }]),
->>>>>>> 297f4a5f
         _state.wallet.signer,
         options.network
       );
