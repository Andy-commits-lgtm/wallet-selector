import { isMobile } from "is-mobile";
<<<<<<< HEAD
import {
  WalletSelectorStore,
=======
import type {
>>>>>>> 23c14829
  WalletModuleFactory,
  WalletBehaviourFactory,
  InjectedWallet,
  AccountState,
  Optional,
  Transaction,
} from "@near-wallet-selector/core";
import { waitFor } from "@near-wallet-selector/core";
import type { InjectedMathWallet } from "./injected-math-wallet";
import { signTransactions } from "@near-wallet-selector/wallet-utils";

declare global {
  interface Window {
    nearWalletApi: InjectedMathWallet | undefined;
  }
}

export interface MathWalletParams {
  iconUrl?: string;
}

interface MathWalletState {
  wallet: InjectedMathWallet;
}

const isInstalled = () => {
  return waitFor(() => !!window.nearWalletApi).catch(() => false);
};

const setupMathWalletState = async (
  store: WalletSelectorStore
): Promise<MathWalletState> => {
  const wallet = window.nearWalletApi!;
  const { contract } = store.getState();

  // This wallet currently has weird behaviour regarding signer.account.
  // - When you initially sign in, you get a SignedInAccount interface.
  // - When the extension loads after this, you get a PreviouslySignedInAccount interface.
  // This method normalises the behaviour to only return the SignedInAccount interface.
  if (contract && wallet.signer.account && "address" in wallet.signer.account) {
    await wallet.login({ contractId: contract.contractId });
  }

  return {
    wallet,
  };
};

const MathWallet: WalletBehaviourFactory<InjectedWallet> = async ({
  options,
  store,
  provider,
  logger,
}) => {
  const _state = await setupMathWalletState(store);

  const getSignedInAccount = () => {
    if (
      _state.wallet.signer.account &&
      "accountId" in _state.wallet.signer.account
    ) {
      return _state.wallet.signer.account;
    }

    return null;
  };

  const getAccounts = (): Array<AccountState> => {
    const account = getSignedInAccount();

    if (!account) {
      return [];
    }

    return [{ accountId: account.accountId }];
  };

  const transformTransactions = (
    transactions: Array<Optional<Transaction, "signerId" | "receiverId">>
  ): Array<Transaction> => {
    const account = getSignedInAccount();
    const { contract } = store.getState();

    if (!account || !contract) {
      throw new Error("Wallet not connected");
    }

    return transactions.map((transaction) => {
      return {
        signerId: transaction.signerId || account.accountId,
        receiverId: transaction.receiverId || contract.contractId,
        actions: transaction.actions,
      };
    });
  };

  return {
    async connect({ contractId }) {
      const existingAccounts = getAccounts();

      if (existingAccounts.length) {
        return existingAccounts;
      }

      await _state.wallet.login({ contractId });

      return getAccounts();
    },

    async disconnect() {
      // Ignore if unsuccessful (returns false).
      await _state.wallet.logout();
    },

    async getAccounts() {
      return getAccounts();
    },

    async signAndSendTransaction({ signerId, receiverId, actions }) {
      logger.log("signAndSendTransaction", { signerId, receiverId, actions });
      const signedTransactions = await signTransactions(
        transformTransactions([{ signerId, receiverId, actions }]),
        _state.wallet.signer,
        options.network
      );

      return provider.sendTransaction(signedTransactions[0]);
    },

    async signAndSendTransactions({ transactions }) {
      logger.log("signAndSendTransactions", { transactions });

      const signedTransactions = await signTransactions(
        transformTransactions(transactions),
        _state.wallet.signer,
        options.network
      );

      logger.log(
        "signAndSendTransactions:signedTransactions",
        signedTransactions
      );

      return Promise.all(
        signedTransactions.map((tx) => provider.sendTransaction(tx))
      );
    },
  };
};

export const setupMathWallet = ({
  iconUrl = "./assets/math-wallet-icon.png",
}: MathWalletParams = {}): WalletModuleFactory<InjectedWallet> => {
  return async () => {
    const mobile = isMobile();
    const installed = await isInstalled();

    if (mobile || !installed) {
      return null;
    }

    return {
      id: "math-wallet",
      type: "injected",
      metadata: {
        name: "Math Wallet",
        description: null,
        iconUrl,
        downloadUrl:
          "https://chrome.google.com/webstore/detail/math-wallet/afbcbjpbpfadlkmhmclhkeeodmamcflc",
      },
      init: MathWallet,
    };
  };
};<|MERGE_RESOLUTION|>--- conflicted
+++ resolved
@@ -1,10 +1,6 @@
 import { isMobile } from "is-mobile";
-<<<<<<< HEAD
-import {
+import type {
   WalletSelectorStore,
-=======
-import type {
->>>>>>> 23c14829
   WalletModuleFactory,
   WalletBehaviourFactory,
   InjectedWallet,
