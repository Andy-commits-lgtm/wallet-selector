{
  "name": "@near-wallet-selector/meteor-wallet-app",
<<<<<<< HEAD
  "version": "9.0.0-beta.3",
=======
  "version": "8.10.2",
>>>>>>> dea74db8
  "description": "Meteor wallet package for NEAR Wallet Selector.",
  "keywords": [
    "near",
    "blockchain",
    "wallets",
    "dapps",
    "near-protocol",
    "near-blockchain",
    "wallet selector",
    "injected wallet",
    "meteor wallet"
  ],
  "repository": {
    "type": "git",
    "url": "https://github.com/near/wallet-selector.git"
  },
  "bugs": {
    "url": "https://github.com/near/wallet-selector/issues"
  },
  "homepage": "https://github.com/near/wallet-selector/tree/main/packages/meteor-wallet-app"
}<|MERGE_RESOLUTION|>--- conflicted
+++ resolved
@@ -1,10 +1,6 @@
 {
   "name": "@near-wallet-selector/meteor-wallet-app",
-<<<<<<< HEAD
-  "version": "9.0.0-beta.3",
-=======
   "version": "8.10.2",
->>>>>>> dea74db8
   "description": "Meteor wallet package for NEAR Wallet Selector.",
   "keywords": [
     "near",
