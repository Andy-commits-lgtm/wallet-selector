--- conflicted
+++ resolved
@@ -170,13 +170,8 @@
       const account = _state.wallet.account()!;
 
       return account["signAndSendTransaction_direct"]({
-<<<<<<< HEAD
-        receiverId,
-        actions: actions.map((action) => createAction(action)),
-=======
-        receiverId: receiverId ?? contract!.contractId,
+        receiverId: receiverId,
         actions,
->>>>>>> 45da7654
       });
     },
 
