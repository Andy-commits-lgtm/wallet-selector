import { ModuleState, Wallet } from "@near-wallet-selector/core";
import { modalState } from "../modal";
import { resolveAccounts } from "../render-modal";
import { renderConnectHardwareWallet } from "./ConnectHardwareWallet";
import { renderLedgerAccountsOverviewList } from "./LedgerAccountsOverviewList";
import { renderLedgerSelectAccount } from "./LedgerSelectAccount";
import { renderNoLedgerAccountsFound } from "./NoLedgerAccountsFound";
import { renderWalletConnecting } from "./WalletConnecting";
import { renderWalletConnectionFailed } from "./WalletConnectionFailed";
import { translate } from "../translate/translate";

export function renderSpecifyDerivationPath(module: ModuleState<Wallet>) {
  if (!modalState) {
    return;
  }

  document.querySelector(".modal-right")!.innerHTML = `
    <div class="nws-modal-body">
      <div class="nws-modal-header-wrapper"><button class="back-button" id="back-button"><svg width="8" height="14" viewBox="0 0 8 14"
            fill="none" xmlns="http://www.w3.org/2000/svg">
            <path d="M7 13L1 7L7 1" stroke="#6494EE" stroke-width="1.5" stroke-linecap="round" stroke-linejoin="round">
            </path>
          </svg></button>
        <div class="nws-modal-header">
          <h3 class="middleTitle">
            ${translate("ledger.Specify HD Path")}
          </h3>
          <button class="close-button"><svg xmlns="http://www.w3.org/2000/svg"
              height="24" viewBox="0 0 24 24" width="24" fill="#C1C1C1">
              <path d="M0 0h24v24H0z" fill="none"></path>
              <path
                d="M19 6.41L17.59 5 12 10.59 6.41 5 5 6.41 10.59 12 5 17.59 6.41 19 12 13.41 17.59 19 19 17.59 13.41 12z">
              </path>
            </svg>
          </button>
        </div>
      </div>
      <div class="derivation-path-wrapper">
        <div class="specify-path-wrapper">
          <div class="change-path-wrapper">
            <div class="display-path"><span>44'/397'/0'/0'/</span></div>
            <div class="change-path">
              <div class="path-value"><span id="derivation-path-index"></span></div>
              <div class="buttons-wrapper">
                <button id="increase-index-button">
                  <svg width="10" height="7" viewBox="0 0 10 7" fill="none"
                    xmlns="http://www.w3.org/2000/svg">
                    <path d="M9 5.4762L5 1.4762L1 5.4762" stroke="#4F7CD1" stroke-width="1.5" stroke-linecap="round"
                      stroke-linejoin="round"></path>
                  </svg>
                </button>
                <button id="decrease-index-button">
                  <svg width="10" height="7" viewBox="0 0 10 7" fill="none"
                    xmlns="http://www.w3.org/2000/svg">
                    <path d="M1 1.52382L5 5.52382L9 1.52382" stroke="#4F7CD1" stroke-width="1.5" stroke-linecap="round"
                      stroke-linejoin="round"></path>
                  </svg>
                </button>
              </div>
            </div>
          </div>
<<<<<<< HEAD
          <p class="path-description">
            ${translate("ledger.Enter your preferred HD path")}
          </p>
          <div class="action-buttons">
            <button class="middleButton" id="scan-button">
            ${translate("ledger.Scan")}
            </button>
          </div>
=======
          <p class="path-description">Enter your preferred HD path, then scan for any active accounts.</p>
          <p class="what-link">
            <a
              href="https://www.ledger.com/academy/crypto/what-are-hierarchical-deterministic-hd-wallets"
              target="_blank"
            >
              What's this?
            </a>
          </p>
          <div class="action-buttons"><button class="middleButton" id="scan-button">Scan</button></div>
>>>>>>> e7d37bcd
        </div>
      </div>
    </div>
  `;

  const derivationPathIndexElement = document.getElementById(
    "derivation-path-index"
  )!;

  derivationPathIndexElement.innerText = modalState.derivationPath.slice(
    -2,
    -1
  );

  document
    .getElementById("increase-index-button")
    ?.addEventListener("click", () => {
      if (!modalState) {
        return;
      }

      const nextIndex = parseInt(derivationPathIndexElement!.innerText) + 1;
      modalState.derivationPath =
        modalState.derivationPath.slice(0, -2) + nextIndex.toString() + "'";
      derivationPathIndexElement.innerText = nextIndex.toString();
    });

  document
    .getElementById("decrease-index-button")
    ?.addEventListener("click", () => {
      if (!modalState) {
        return;
      }

      const nextIndex = parseInt(derivationPathIndexElement!.innerText) - 1;
      modalState.derivationPath =
        modalState.derivationPath.slice(0, -2) + nextIndex.toString() + "'";
      if (nextIndex >= 0) {
        derivationPathIndexElement.innerText = nextIndex.toString();
      }
    });

  document.getElementById("back-button")?.addEventListener("click", () => {
    renderConnectHardwareWallet(module);
  });

  document
    .getElementById("scan-button")
    ?.addEventListener("click", async () => {
      try {
        const wallet = await module.wallet();
        renderWalletConnecting(module);
        const accounts = await resolveAccounts(wallet);

        if (!accounts || accounts.length < 1) {
          return renderNoLedgerAccountsFound(module);
        }

        if (accounts.length === 1) {
          renderLedgerAccountsOverviewList(module, accounts, accounts);
        }

        renderLedgerSelectAccount(module, accounts);
      } catch (err) {
        await renderWalletConnectionFailed(module, err as Error);
      }
    });
}<|MERGE_RESOLUTION|>--- conflicted
+++ resolved
@@ -59,17 +59,9 @@
               </div>
             </div>
           </div>
-<<<<<<< HEAD
           <p class="path-description">
             ${translate("ledger.Enter your preferred HD path")}
           </p>
-          <div class="action-buttons">
-            <button class="middleButton" id="scan-button">
-            ${translate("ledger.Scan")}
-            </button>
-          </div>
-=======
-          <p class="path-description">Enter your preferred HD path, then scan for any active accounts.</p>
           <p class="what-link">
             <a
               href="https://www.ledger.com/academy/crypto/what-are-hierarchical-deterministic-hd-wallets"
@@ -78,8 +70,11 @@
               What's this?
             </a>
           </p>
-          <div class="action-buttons"><button class="middleButton" id="scan-button">Scan</button></div>
->>>>>>> e7d37bcd
+          <div class="action-buttons">
+            <button class="middleButton" id="scan-button">
+            ${translate("ledger.Scan")}
+            </button>
+          </div>
         </div>
       </div>
     </div>
