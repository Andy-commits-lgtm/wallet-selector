import {
  HardwareWallet,
  HardwareWalletAccount,
  ModuleState,
  Wallet,
} from "@near-wallet-selector/core";
import { renderConnectHardwareWallet } from "./components/ConnectHardwareWallet";
import { renderLedgerAccountsOverviewList } from "./components/LedgerAccountsOverviewList";
import { renderLedgerSelectAccount } from "./components/LedgerSelectAccount";
import { renderNoLedgerAccountsFound } from "./components/NoLedgerAccountsFound";
import { renderWalletConnecting } from "./components/WalletConnecting";
import { renderWalletConnectionFailed } from "./components/WalletConnectionFailed";
import { renderWalletNotInstalled } from "./components/WalletNotInstalled";
import { modalState } from "./modal";
import { renderWalletAccount } from "./components/WalletAccount";
<<<<<<< HEAD
import { translate } from "./translate/translate";
=======
import { renderScanQRCode } from "./components/ScanQRCode";
>>>>>>> e7d37bcd

export type HardwareWalletAccountState = HardwareWalletAccount & {
  selected: boolean;
};

const getAccountIds = async (publicKey: string): Promise<Array<string>> => {
  if (!modalState) {
    return [];
  }

  const response = await fetch(
    `${modalState.selector.options.network.indexerUrl}/publicKey/ed25519:${publicKey}/accounts`
  );

  if (!response.ok) {
    throw new Error("Failed to get account id from public key");
  }

  const accountIds = await response.json();

  if (!Array.isArray(accountIds) || !accountIds.length) {
    return [];
  }

  return accountIds;
};

export const resolveAccounts = async (
  wallet: Wallet
): Promise<Array<HardwareWalletAccountState> | null> => {
  if (!modalState) {
    return [];
  }

  const publicKey = await (wallet as HardwareWallet).getPublicKey(
    modalState.derivationPath
  );
  try {
    const accountIds = await getAccountIds(publicKey);

    return accountIds.map((accountId, index) => {
      return {
        derivationPath: modalState!.derivationPath,
        publicKey,
        accountId,
        selected: index === 0,
      };
    });
  } catch (e) {
    return null;
  }
};

export async function connectToWallet(
  module: ModuleState<Wallet>,
  qrCodeModal = false
) {
  if (!modalState) {
    return;
  }

  const { selectedWalletId } = modalState.selector.store.getState();

  if (selectedWalletId === module.id) {
    renderWalletAccount(module);
    return;
  }

  try {
    if (module.type === "injected" && !module.metadata.available) {
      return renderWalletNotInstalled(module);
    }

    if (module.metadata.deprecated) {
      return renderWalletConnectionFailed(
        module,
        new Error("Wallet is deprecated")
      );
    }

    const wallet = await module.wallet();

    await renderWalletConnecting(module);

    if (wallet.type === "hardware") {
      const accounts = await resolveAccounts(wallet);

      if (!accounts || accounts.length < 1) {
        return renderNoLedgerAccountsFound(module);
      }

      if (accounts.length === 1) {
        return renderLedgerAccountsOverviewList(module, accounts, accounts);
      } else {
        return renderLedgerSelectAccount(module, accounts);
      }
    }

    if (wallet.type === "bridge") {
      const subscription = modalState.selector.on("uriChanged", ({ uri }) => {
        renderScanQRCode(module, {
          uri,
          handleOpenDefaultModal: () => {
            connectToWallet(module, true);
          },
        });
      });

      await wallet.signIn({
        contractId: modalState.options.contractId,
        methodNames: modalState.options.methodNames,
        qrCodeModal,
      });

      subscription.remove();
      modalState.container.children[0].classList.remove("open");
      return;
    }

    await wallet.signIn({
      contractId: modalState.options.contractId,
      methodNames: modalState.options.methodNames,
    });

    modalState.container.children[0].classList.remove("open");
  } catch (err) {
    const { name } = module.metadata;
    const message = err instanceof Error ? err.message : "Something went wrong";

    await renderWalletConnectionFailed(
      module,
      new Error(`Failed to sign in with ${name}: ${message}`)
    );
  }
}

export function renderModal() {
  if (!modalState) {
    return;
  }

  modalState.container.innerHTML = `
    <div class="nws-modal-wrapper ${
      modalState.options.theme === "dark" ? "dark-theme" : ""
    }">
      <div class="nws-modal-overlay"></div>
      <div class="nws-modal">
        <div class="modal-left">
          <div class="modal-left-title">
            <h2>${translate("wallet.Connect Your Wallet")}</h2>
          </div>
          <div class="nws-modal-body">
            <div class="wallet-options-wrapper">
              <ul class="options-list"></ul>
            </div>
          </div>
        </div>
        <div class="modal-right"></div>
      </div>
    </div>
  `;

  for (let i = 0; i < modalState.modules.length; i++) {
    const module = modalState.modules[i];
    const { name, description, iconUrl } = module.metadata;
    document.querySelector(".options-list")?.insertAdjacentHTML(
      "beforeend",
      `
        <div class="single-wallet ${
          module.id === modalState.selector.store.getState().selectedWalletId
            ? "selected-wallet connected-wallet"
            : ""
        } sidebar ${
        module.metadata.deprecated ? "deprecated-wallet" : ""
      }" id="module-${module.id}">
          <div class="icon"><img src="${iconUrl}" alt="${name}"></div>
          <div class="content">
            <div class="title">${name}</div>
            <div class="description">${description}</div>
          </div>
          ${
            module.metadata.deprecated
              ? `
              <div class="warning-triangle">
                <svg width="24" height="24" viewBox="0 0 24 24" fill="none" xmlns="http://www.w3.org/2000/svg"><path d="M4.95215 16.3536L10.2152 5.85657C10.9531 4.38481 13.0538 4.38519 13.7912 5.85723L19.0494 16.3543C19.7156 17.6841 18.7486 19.25 17.2612 19.25H6.74001C5.25228 19.25 4.28535 17.6835 4.95215 16.3536Z" stroke="#E6B73E" stroke-width="1.5" stroke-linecap="round" stroke-linejoin="round"></path><path d="M12 10V12" stroke="#E6B73E" stroke-width="2" stroke-linecap="round" stroke-linejoin="round"></path><path d="M12.5 16C12.5 16.2761 12.2761 16.5 12 16.5C11.7239 16.5 11.5 16.2761 11.5 16C11.5 15.7239 11.7239 15.5 12 15.5C12.2761 15.5 12.5 15.7239 12.5 16Z" stroke="#E6B73E"></path></svg>
              </div>
                `
              : ""
          }
        </div>
      `
    );

    document
      .getElementById("module-" + module.id)
      ?.addEventListener("click", () => {
        document.querySelectorAll(".selected-wallet").forEach((element) => {
          element.classList.remove("selected-wallet");
        });

        document
          .getElementById("module-" + module.id)
          ?.classList.add("selected-wallet");

        if (module.type === "hardware") {
          return renderConnectHardwareWallet(module);
        }
        connectToWallet(module, false);
      });
  }

  document
    .querySelector(".nws-modal-overlay")
    ?.addEventListener("click", () => {
      if (!modalState) {
        return;
      }
      modalState.container.children[0].classList.remove("open");
    });

  document.addEventListener("click", (e) => {
    if (!modalState) {
      return;
    }

    const target = e.target as HTMLElement;

    if (target && target.className === "close-button") {
      modalState.container.children[0].classList.remove("open");
    }
  });
}<|MERGE_RESOLUTION|>--- conflicted
+++ resolved
@@ -13,11 +13,8 @@
 import { renderWalletNotInstalled } from "./components/WalletNotInstalled";
 import { modalState } from "./modal";
 import { renderWalletAccount } from "./components/WalletAccount";
-<<<<<<< HEAD
+import { renderScanQRCode } from "./components/ScanQRCode";
 import { translate } from "./translate/translate";
-=======
-import { renderScanQRCode } from "./components/ScanQRCode";
->>>>>>> e7d37bcd
 
 export type HardwareWalletAccountState = HardwareWalletAccount & {
   selected: boolean;
