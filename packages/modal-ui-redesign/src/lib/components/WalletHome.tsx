import React, { useEffect, useState } from "react";
import { WhatWallet } from "./WhatWallet";
import Icon from "../images/black-white.jpg";
import { ModuleState, WalletSelector } from "@near-wallet-selector/core";
import { ModalHeader } from "./ModalHeader";
import { BackArrow } from "./BackArrow";

interface WalletHomeProps {
  selector: WalletSelector;
  onCloseModal: () => void;
}

type WalletHomeRoutes = "WalletInfo" | "GetWallets";

export const WalletHome: React.FC<WalletHomeProps> = ({
  selector,
  onCloseModal,
}) => {
  const [modules, setModules] = useState<Array<ModuleState>>([]);
  const [route, setRoute] = useState<WalletHomeRoutes>("WalletInfo");

  useEffect(() => {
    const subscription = selector.store.observable.subscribe((state) => {
      const filteredModules = state.modules.filter((module) => {
        return (
          module.id === "my-near-wallet" ||
          module.id === "sender" ||
          module.id === "nightly"
        );
      });

      setModules(filteredModules);
    });
    return () => subscription.unsubscribe();
    // eslint-disable-next-line react-hooks/exhaustive-deps
  }, []);
  return (
    <div className="wallet-home-wrapper">
      <div className="nws-modal-header-wrapper">
        {route === "GetWallets" && (
          <BackArrow
            onClick={() => {
              setRoute("WalletInfo");
            }}
          />
        )}
        <ModalHeader
          title={route === "GetWallets" ? "Get a Wallet" : "What is a Wallet?"}
          onCloseModal={onCloseModal}
        />
      </div>
      {route === "GetWallets" && (
        <div className="get-wallet-wrapper">
          {modules.map((module) => {
            const { iconUrl, name, description } = module.metadata;
            return (
              <div className="single-wallet-get" key={module.id}>
                <div className="icon">
                  <img src={iconUrl} alt={name} />
                </div>
                <div className="content">
                  <div className="title">{name}</div>
                  <div className="description">{description}</div>
                </div>
                <div className="button-get">
                  <button className="get-wallet">Get</button>
                </div>
              </div>
            );
          })}
        </div>
<<<<<<< HEAD
      ) : (
        <>
          <div className="what-wallet-hide">
            <WhatWallet
              title="Secure & Manage Your Digital Assets"
              description="Safely store and transfer your crypto and NFTs."
              icon={Icon} />
            <WhatWallet
              title="Log In to Any NEAR App"
              description="No need to create new accounts or credentials. Connect your wallet and you are good to go!"
              icon={Icon} />
            <button className="middleButton" onClick={onClick}>
              Get a Wallet
            </button>
          </div>

          <div className="what-wallet-mobile">
            <p>
              Use a wallet to secure and manage your NEAR assets, and to log in to any NEAR app without the need for usernames and passwords.
            </p>
            <button className="middleButton" onClick={onClick}>
              Get a Wallet
            </button>
          </div>
        </>

=======
      )}
      {route === "WalletInfo" && (
        <div className="wallet-info-wrapper">
          <WhatWallet
            title="Secure & Manage Your Digital Assets"
            description="Safely store and transfer your crypto and NFTs."
            icon={Icon}
          />
          <WhatWallet
            title="Log In to Any NEAR App"
            description="No need to create new accounts or credentials. Connect your wallet and you are good to go!"
            icon={Icon}
          />
          <button
            className="middleButton"
            onClick={() => {
              setRoute("GetWallets");
            }}
          >
            Get a Wallet
          </button>
        </div>
>>>>>>> 8b4124f9
      )}
    </div>
  );
};<|MERGE_RESOLUTION|>--- conflicted
+++ resolved
@@ -69,57 +69,44 @@
             );
           })}
         </div>
-<<<<<<< HEAD
-      ) : (
+     )}
+     {route === "WalletInfo" && (
         <>
-          <div className="what-wallet-hide">
-            <WhatWallet
-              title="Secure & Manage Your Digital Assets"
-              description="Safely store and transfer your crypto and NFTs."
-              icon={Icon} />
-            <WhatWallet
-              title="Log In to Any NEAR App"
-              description="No need to create new accounts or credentials. Connect your wallet and you are good to go!"
-              icon={Icon} />
-            <button className="middleButton" onClick={onClick}>
-              Get a Wallet
-            </button>
-          </div>
+         <div className="wallet-info-wrapper ">
+           <WhatWallet
+             title="Secure & Manage Your Digital Assets"
+             description="Safely store and transfer your crypto and NFTs."
+             icon={Icon}
+           />
+           <WhatWallet
+             title="Log In to Any NEAR App"
+             description="No need to create new accounts or credentials. Connect your wallet and you are good to go!"
+             icon={Icon}
+           />
+           <button
+             className="middleButton"
+             onClick={() => {
+               setRoute("GetWallets");
+             }}
+           >
+             Get a Wallet
+           </button>
+         </div>
 
           <div className="what-wallet-mobile">
             <p>
               Use a wallet to secure and manage your NEAR assets, and to log in to any NEAR app without the need for usernames and passwords.
             </p>
-            <button className="middleButton" onClick={onClick}>
-              Get a Wallet
+            <button
+               className="middleButton"
+               onClick={() => {
+                 setRoute("GetWallets");
+               }}
+             >
+               Get a Wallet
             </button>
           </div>
         </>
-
-=======
-      )}
-      {route === "WalletInfo" && (
-        <div className="wallet-info-wrapper">
-          <WhatWallet
-            title="Secure & Manage Your Digital Assets"
-            description="Safely store and transfer your crypto and NFTs."
-            icon={Icon}
-          />
-          <WhatWallet
-            title="Log In to Any NEAR App"
-            description="No need to create new accounts or credentials. Connect your wallet and you are good to go!"
-            icon={Icon}
-          />
-          <button
-            className="middleButton"
-            onClick={() => {
-              setRoute("GetWallets");
-            }}
-          >
-            Get a Wallet
-          </button>
-        </div>
->>>>>>> 8b4124f9
       )}
     </div>
   );
