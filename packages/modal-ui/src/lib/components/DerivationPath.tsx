--- conflicted
+++ resolved
@@ -146,15 +146,10 @@
       }
     } catch (err) {
       setConnecting(false);
-<<<<<<< HEAD
       const errorMessage =
-        err instanceof Error ? err.message : "Something went wrong";
-=======
-      const message =
         err && typeof err === "object" && "message" in err
           ? (err as { message: string }).message
           : "Something went wrong";
->>>>>>> 42e7c85a
 
       onError(errorMessage, wallet);
     } finally {
@@ -183,17 +178,11 @@
       setRoute("OverviewAccounts");
     } catch (err) {
       setConnecting(false);
-<<<<<<< HEAD
       const errorMessage =
-        err instanceof Error ? err.message : "Something went wrong";
-      onError(errorMessage, hardwareWallet!);
-=======
-      const message =
         err && typeof err === "object" && "message" in err
           ? (err as { message: string }).message
           : "Something went wrong";
-      onError(message, hardwareWallet!);
->>>>>>> 42e7c85a
+      onError(errorMessage, hardwareWallet!);
     } finally {
       setConnecting(false);
     }
