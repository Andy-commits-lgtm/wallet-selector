import React, { useCallback, useEffect, useState } from "react";
import type {
  EventEmitterService,
  ModuleState,
  SignInMessageParams,
  WalletSelector,
} from "@near-wallet-selector/core";

import type {
  ModalEvents,
  ModalHideReason,
  ModalOptions,
  Theme,
} from "../modal.types";
import type { ModalRoute } from "./Modal.types";
import { WalletNetworkChanged } from "./WalletNetworkChanged";
import { WalletOptions } from "./WalletOptions";
import { AlertMessage } from "./AlertMessage";
import { DerivationPath } from "./DerivationPath";
import { WalletConnecting } from "./WalletConnecting";
import { WalletNotInstalled } from "./WalletNotInstalled";

import { WalletHome } from "./WalletHome";
import { WalletConnected } from "./WalletConnected";
import { ScanQRCode } from "./ScanQRCode";
import { translate, allowOnlyLanguage } from "@near-wallet-selector/core";

interface ModalProps {
  selector: WalletSelector;
  options: ModalOptions;
  visible: boolean;
  hide: () => void;
  emitter: EventEmitterService<ModalEvents>;
  message: SignInMessageParams | null;
}

const getThemeClass = (theme?: Theme) => {
  switch (theme) {
    case "dark":
      return "dark-theme";
    case "light":
      return "light-theme";
    default:
      return "";
  }
};

export const Modal: React.FC<ModalProps> = ({
  selector,
  options,
  visible,
  hide,
  emitter,
  message,
}) => {
  const [route, setRoute] = useState<ModalRoute>({
    name: "WalletHome",
  });
  const [alertMessage, setAlertMessage] = useState<string | null>(null);
  const [selectedWallet, setSelectedWallet] = useState<ModuleState>();
  const [bridgeWalletUri, setBridgeWalletUri] = useState<string>();

  useEffect(() => {
    setRoute({
      name: "WalletHome",
    });
    allowOnlyLanguage(selector.options.languageCode);
    const { selectedWalletId, modules } = selector.store.getState();
    if (selectedWalletId) {
      const module = modules.find((m) => m.id === selectedWalletId);
      setSelectedWallet(module);
      setRoute({
        name: "WalletConnected",
        params: {
          module,
        },
      });
    }
    setBridgeWalletUri("");
    // eslint-disable-next-line
  }, [visible]);

  useEffect(() => {
    const subscription = selector.on("networkChanged", ({ networkId }) => {
      // Switched back to the correct network.
      if (networkId === selector.options.network.networkId) {
        return handleDismissClick({});
      }

      setRoute({
        name: "WalletNetworkChanged",
      });
    });

    return () => subscription.remove();
    // eslint-disable-next-line react-hooks/exhaustive-deps
  }, []);

  const handleDismissClick = useCallback(
    ({ hideReason }: { hideReason?: ModalHideReason }) => {
      setAlertMessage(null);
      setRoute({
        name: "WalletHome",
      });

      if (hideReason === "user-triggered") {
        emitter.emit("onHide", { hideReason });
      }

      if (hideReason === "wallet-navigation") {
        emitter.emit("onHide", { hideReason });
      }
      hide();
    },
    [hide, emitter]
  );

  useEffect(() => {
    const close = (e: KeyboardEvent) => {
      if (e.key === "Escape") {
        handleDismissClick({ hideReason: "user-triggered" });
      }
    };
    window.addEventListener("keydown", close);

    return () => window.removeEventListener("keydown", close);
  }, [handleDismissClick]);

  const handleWalletClick = async (
    module: ModuleState,
    qrCodeModal: boolean
  ) => {
    setSelectedWallet(module);

    const { selectedWalletId } = selector.store.getState();
    if (selectedWalletId === module.id) {
      setRoute({
        name: "WalletConnected",
        params: {
          module,
        },
      });
    }

    try {
      const { deprecated, available } = module.metadata;

      if (module.type === "injected" && !available) {
        setRoute({
          name: "WalletNotInstalled",
          params: { module: module },
        });
        return;
      }

      const wallet = await module.wallet();

      if (deprecated) {
        setAlertMessage(
          `${module.metadata.name} is deprecated. Please select another wallet.`
        );
        setRoute({
          name: "AlertMessage",
          params: {
            module: module,
          },
        });
        return;
      }

      if (wallet.type === "hardware") {
        setRoute({
          name: "DerivationPath",
          params: {
            walletId: wallet.id || "ledger",
          },
        });
        return;
      }

      setRoute({
        name: "WalletConnecting",
        params: { wallet: wallet },
      });

      if (wallet.type === "bridge") {
        const subscription = selector.on("uriChanged", ({ uri }) => {
          setBridgeWalletUri(uri);
          setRoute({
            name: "ScanQRCode",
            params: {
              uri,
              wallet,
            },
          });
        });

        if (message) {
          await wallet.signInMessage!(message);
        } else {
          await wallet.signIn({
            contractId: options.contractId,
            methodNames: options.methodNames,
            qrCodeModal,
          });
        }

        subscription.remove();
        handleDismissClick({ hideReason: "wallet-navigation" });
        return;
      }

      if (wallet.type === "browser") {
        if (message) {
          await wallet.signInMessage!(message);
        } else {
          await wallet.signIn({
            contractId: options.contractId,
            methodNames: options.methodNames,
            successUrl: wallet.metadata.successUrl,
            failureUrl: wallet.metadata.failureUrl,
          });
        }

        handleDismissClick({ hideReason: "wallet-navigation" });

        return;
      }

      if (message) {
        await wallet.signInMessage!(message);
      } else {
        await wallet.signIn({
          contractId: options.contractId,
          methodNames: options.methodNames,
        });
      }

      handleDismissClick({ hideReason: "wallet-navigation" });
    } catch (err) {
      const { name } = module.metadata;

<<<<<<< HEAD
      const errorMessage =
        err instanceof Error ? err.message : "Something went wrong";
=======
      const message =
        err && typeof err === "object" && "message" in err
          ? (err as { message: string }).message
          : "Something went wrong";
>>>>>>> 42e7c85a

      setAlertMessage(`Failed to sign in with ${name}: ${errorMessage}`);
      setRoute({
        name: "AlertMessage",
        params: {
          module: module,
        },
      });
    }
  };

  if (!visible) {
    return null;
  }

  return (
    <div
      className={`nws-modal-wrapper ${getThemeClass(options?.theme)} ${
        visible ? "open" : ""
      }`}
    >
      <div
        className="nws-modal-overlay"
        onClick={() => {
          handleDismissClick({ hideReason: "user-triggered" });
        }}
      />
      <div className="nws-modal">
        <div className="modal-left">
          <div className="modal-left-title">
            <h2>{translate("modal.wallet.connectYourWallet")}</h2>
          </div>
          <WalletOptions
            handleWalletClick={(module) => {
              handleWalletClick(module, false);
            }}
            selector={selector}
          />
        </div>
        <div className="modal-right">
          <div className="nws-modal-body">
            {route.name === "AlertMessage" && alertMessage && (
              <AlertMessage
                message={alertMessage}
                module={route.params?.module}
                onBack={(retry) => {
                  if (retry) {
                    handleWalletClick(selectedWallet!, false);
                  }
                  setAlertMessage(null);
                  setRoute({
                    name: "WalletHome",
                  });
                }}
                onCloseModal={() =>
                  handleDismissClick({ hideReason: "user-triggered" })
                }
              />
            )}
            {route.name === "DerivationPath" && (
              <DerivationPath
                selector={selector}
                options={options}
                onConnected={() => {
                  handleDismissClick({ hideReason: "wallet-navigation" });
                }}
                params={route.params}
                onBack={() =>
                  setRoute({
                    name: "WalletHome",
                  })
                }
                onError={(errorMessage, wallet) => {
                  const { modules } = selector.store.getState();
                  const findModule = modules.find(
                    (module) => module.id === wallet.id
                  );

                  setAlertMessage(errorMessage);
                  setRoute({
                    name: "AlertMessage",
                    params: {
                      module: findModule!,
                    },
                  });
                }}
                onCloseModal={() =>
                  handleDismissClick({ hideReason: "user-triggered" })
                }
                message={message}
              />
            )}
            {route.name === "WalletNetworkChanged" && (
              <WalletNetworkChanged
                selector={selector}
                onBack={() =>
                  setRoute({
                    name: "WalletHome",
                  })
                }
                onCloseModal={() =>
                  handleDismissClick({ hideReason: "user-triggered" })
                }
              />
            )}
            {route.name === "WalletNotInstalled" && (
              <WalletNotInstalled
                module={route.params?.module!}
                onBack={() => {
                  setRoute({
                    name: "WalletHome",
                  });
                }}
                onCloseModal={() =>
                  handleDismissClick({ hideReason: "user-triggered" })
                }
              />
            )}
            {route.name === "WalletConnecting" && (
              <WalletConnecting
                wallet={route.params?.wallet}
                onBack={() => {
                  setRoute({
                    name: "WalletHome",
                  });
                }}
                onCloseModal={() =>
                  handleDismissClick({ hideReason: "user-triggered" })
                }
              />
            )}
            {route.name === "WalletHome" && (
              <WalletHome
                selector={selector}
                onCloseModal={() =>
                  handleDismissClick({ hideReason: "user-triggered" })
                }
              />
            )}
            {route.name === "WalletConnected" && (
              <WalletConnected
                module={selectedWallet!}
                onCloseModal={() =>
                  handleDismissClick({ hideReason: "user-triggered" })
                }
              />
            )}

            {route.name === "ScanQRCode" && (
              <ScanQRCode
                handleOpenDefaultModal={() => {
                  handleWalletClick(selectedWallet!, true);
                }}
                onCloseModal={() =>
                  handleDismissClick({ hideReason: "user-triggered" })
                }
                uri={bridgeWalletUri}
                wallet={selectedWallet!}
              />
            )}
          </div>
        </div>
      </div>
    </div>
  );
};<|MERGE_RESOLUTION|>--- conflicted
+++ resolved
@@ -240,15 +240,10 @@
     } catch (err) {
       const { name } = module.metadata;
 
-<<<<<<< HEAD
       const errorMessage =
-        err instanceof Error ? err.message : "Something went wrong";
-=======
-      const message =
         err && typeof err === "object" && "message" in err
           ? (err as { message: string }).message
           : "Something went wrong";
->>>>>>> 42e7c85a
 
       setAlertMessage(`Failed to sign in with ${name}: ${errorMessage}`);
       setRoute({
