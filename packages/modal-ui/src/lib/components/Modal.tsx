--- conflicted
+++ resolved
@@ -63,11 +63,8 @@
         },
       });
     }
-<<<<<<< HEAD
+    setBridgeWalletUri("");
     // eslint-disable-next-line
-=======
-    setBridgeWalletUri("");
->>>>>>> e7d37bcd
   }, [visible]);
 
   useEffect(() => {
