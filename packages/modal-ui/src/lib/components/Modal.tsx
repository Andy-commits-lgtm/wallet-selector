import React, { useCallback, useEffect, useState } from "react";
import type { Wallet, WalletSelector } from "@near-wallet-selector/core";

import type { ModalOptions, Theme } from "../modal.types";
import type { ModalRoute } from "./Modal.types";
import { WalletNetworkChanged } from "./WalletNetworkChanged";
import { WalletOptions } from "./WalletOptions";
import { AlertMessage } from "./AlertMessage";
import { CloseButton } from "./CloseButton";
<<<<<<< HEAD
import { WalletConnecting } from "./WalletConnecting";
=======
import { DerivationPath } from "./DerivationPath";
>>>>>>> 29b148f7

interface ModalProps {
  selector: WalletSelector;
  options: ModalOptions;
  visible: boolean;
  hide: () => void;
}

interface ModalRouteProps {
  name: ModalRouteName;
  params?: {
    wallet: Wallet;
  };
}

const getThemeClass = (theme?: Theme) => {
  switch (theme) {
    case "dark":
      return "dark-theme";
    case "light":
      return "light-theme";
    default:
      return "";
  }
};

export const Modal: React.FC<ModalProps> = ({
  selector,
  options,
  visible,
  hide,
}) => {
<<<<<<< HEAD
  const [route, setRoute] = useState<ModalRouteProps>({
=======
  const [route, setRoute] = useState<ModalRoute>({
>>>>>>> 29b148f7
    name: "WalletOptions",
  });
  const [alertMessage, setAlertMessage] = useState<string | null>(null);

  useEffect(() => {
<<<<<<< HEAD
    setRoute({ name: "WalletOptions" });
=======
    setRoute({
      name: "WalletOptions",
    });
>>>>>>> 29b148f7
  }, [visible]);

  useEffect(() => {
    const subscription = selector.on("networkChanged", ({ networkId }) => {
      // Switched back to the correct network.
      if (networkId === selector.options.network.networkId) {
        return handleDismissClick();
      }

<<<<<<< HEAD
      setRoute({ name: "WalletNetworkChanged" });
=======
      setRoute({
        name: "WalletNetworkChanged",
      });
>>>>>>> 29b148f7
    });

    return () => subscription.remove();
    // eslint-disable-next-line react-hooks/exhaustive-deps
  }, []);

  const handleDismissClick = useCallback(() => {
    setAlertMessage(null);
<<<<<<< HEAD
    setRoute({ name: "WalletOptions" });
=======
    setRoute({
      name: "WalletOptions",
    });
>>>>>>> 29b148f7
    hide();
  }, [hide]);

  useEffect(() => {
    const close = (e: KeyboardEvent) => {
      if (e.key === "Escape") {
        handleDismissClick();
      }
    };
    window.addEventListener("keydown", close);

    return () => window.removeEventListener("keydown", close);
  }, [handleDismissClick]);

  if (!visible) {
    return null;
  }

  return (
    <div
      className={`nws-modal-wrapper ${getThemeClass(options?.theme)} ${
        visible ? "open" : ""
      }`}
    >
      <div className="modal-overlay" onClick={handleDismissClick} />
      <div className="modal">
        <div className="modal-header">
          <h2>Connect Wallet</h2>
          <CloseButton onClick={handleDismissClick} />
        </div>
        <div className="modal-body">
          {route.name === "AlertMessage" && alertMessage && (
            <AlertMessage
              message={alertMessage}
              onBack={() => {
                setAlertMessage(null);
<<<<<<< HEAD
                setRoute({ name: "WalletOptions" });
=======
                setRoute({
                  name: "WalletOptions",
                });
>>>>>>> 29b148f7
              }}
            />
          )}
          {route.name === "WalletOptions" && (
            <WalletOptions
              selector={selector}
              options={options}
              onConnectHardwareWallet={() => {
<<<<<<< HEAD
                setRoute({ name: "LedgerDerivationPath" });
              }}
              onConnecting={(wallet) => {
                setRoute({
                  name: "WalletConnecting",
                  params: { wallet: wallet },
=======
                setRoute({
                  name: "DerivationPath",
                  params: {
                    walletId:
                      selector.store.getState().selectedWalletId || "ledger",
                  },
>>>>>>> 29b148f7
                });
              }}
              onConnected={handleDismissClick}
              onError={(err) => {
                setAlertMessage(err.message);
<<<<<<< HEAD
                setRoute({ name: "AlertMessage" });
              }}
            />
          )}
          {route.name === "LedgerDerivationPath" && (
            <LedgerDerivationPath
=======
                setRoute({
                  name: "AlertMessage",
                });
              }}
            />
          )}
          {route.name === "DerivationPath" && (
            <DerivationPath
>>>>>>> 29b148f7
              selector={selector}
              options={options}
              onConnecting={(wallet) => {
                setRoute({
                  name: "WalletConnecting",
                  params: { wallet: wallet },
                });
              }}
              onConnected={handleDismissClick}
<<<<<<< HEAD
              onBack={() => setRoute({ name: "WalletOptions" })}
              onError={(message) => {
                setAlertMessage(message);
                setRoute({ name: "AlertMessage" });
              }}
=======
              params={route.params}
              onBack={() =>
                setRoute({
                  name: "WalletOptions",
                })
              }
>>>>>>> 29b148f7
            />
          )}
          {route.name === "WalletNetworkChanged" && (
            <WalletNetworkChanged
              selector={selector}
<<<<<<< HEAD
              onSwitchWallet={() => setRoute({ name: "WalletOptions" })}
=======
              onSwitchWallet={() =>
                setRoute({
                  name: "WalletOptions",
                })
              }
>>>>>>> 29b148f7
              onDismiss={handleDismissClick}
            />
          )}
          {route.name === "WalletConnecting" && (
            <WalletConnecting
              wallet={route.params?.wallet}
              onBack={() => {
                setRoute({ name: "WalletOptions" });
              }}
            />
          )}
        </div>
      </div>
    </div>
  );
};<|MERGE_RESOLUTION|>--- conflicted
+++ resolved
@@ -1,5 +1,5 @@
 import React, { useCallback, useEffect, useState } from "react";
-import type { Wallet, WalletSelector } from "@near-wallet-selector/core";
+import type { WalletSelector } from "@near-wallet-selector/core";
 
 import type { ModalOptions, Theme } from "../modal.types";
 import type { ModalRoute } from "./Modal.types";
@@ -7,24 +7,14 @@
 import { WalletOptions } from "./WalletOptions";
 import { AlertMessage } from "./AlertMessage";
 import { CloseButton } from "./CloseButton";
-<<<<<<< HEAD
+import { DerivationPath } from "./DerivationPath";
 import { WalletConnecting } from "./WalletConnecting";
-=======
-import { DerivationPath } from "./DerivationPath";
->>>>>>> 29b148f7
 
 interface ModalProps {
   selector: WalletSelector;
   options: ModalOptions;
   visible: boolean;
   hide: () => void;
-}
-
-interface ModalRouteProps {
-  name: ModalRouteName;
-  params?: {
-    wallet: Wallet;
-  };
 }
 
 const getThemeClass = (theme?: Theme) => {
@@ -44,23 +34,15 @@
   visible,
   hide,
 }) => {
-<<<<<<< HEAD
-  const [route, setRoute] = useState<ModalRouteProps>({
-=======
   const [route, setRoute] = useState<ModalRoute>({
->>>>>>> 29b148f7
     name: "WalletOptions",
   });
   const [alertMessage, setAlertMessage] = useState<string | null>(null);
 
   useEffect(() => {
-<<<<<<< HEAD
-    setRoute({ name: "WalletOptions" });
-=======
     setRoute({
       name: "WalletOptions",
     });
->>>>>>> 29b148f7
   }, [visible]);
 
   useEffect(() => {
@@ -70,13 +52,9 @@
         return handleDismissClick();
       }
 
-<<<<<<< HEAD
-      setRoute({ name: "WalletNetworkChanged" });
-=======
       setRoute({
         name: "WalletNetworkChanged",
       });
->>>>>>> 29b148f7
     });
 
     return () => subscription.remove();
@@ -85,13 +63,9 @@
 
   const handleDismissClick = useCallback(() => {
     setAlertMessage(null);
-<<<<<<< HEAD
-    setRoute({ name: "WalletOptions" });
-=======
     setRoute({
       name: "WalletOptions",
     });
->>>>>>> 29b148f7
     hide();
   }, [hide]);
 
@@ -128,13 +102,9 @@
               message={alertMessage}
               onBack={() => {
                 setAlertMessage(null);
-<<<<<<< HEAD
-                setRoute({ name: "WalletOptions" });
-=======
                 setRoute({
                   name: "WalletOptions",
                 });
->>>>>>> 29b148f7
               }}
             />
           )}
@@ -143,34 +113,23 @@
               selector={selector}
               options={options}
               onConnectHardwareWallet={() => {
-<<<<<<< HEAD
-                setRoute({ name: "LedgerDerivationPath" });
-              }}
-              onConnecting={(wallet) => {
-                setRoute({
-                  name: "WalletConnecting",
-                  params: { wallet: wallet },
-=======
                 setRoute({
                   name: "DerivationPath",
                   params: {
                     walletId:
                       selector.store.getState().selectedWalletId || "ledger",
                   },
->>>>>>> 29b148f7
+                });
+              }}
+              onConnecting={(wallet) => {
+                setRoute({
+                  name: "WalletConnecting",
+                  params: { wallet: wallet },
                 });
               }}
               onConnected={handleDismissClick}
               onError={(err) => {
                 setAlertMessage(err.message);
-<<<<<<< HEAD
-                setRoute({ name: "AlertMessage" });
-              }}
-            />
-          )}
-          {route.name === "LedgerDerivationPath" && (
-            <LedgerDerivationPath
-=======
                 setRoute({
                   name: "AlertMessage",
                 });
@@ -179,7 +138,6 @@
           )}
           {route.name === "DerivationPath" && (
             <DerivationPath
->>>>>>> 29b148f7
               selector={selector}
               options={options}
               onConnecting={(wallet) => {
@@ -189,34 +147,28 @@
                 });
               }}
               onConnected={handleDismissClick}
-<<<<<<< HEAD
-              onBack={() => setRoute({ name: "WalletOptions" })}
-              onError={(message) => {
-                setAlertMessage(message);
-                setRoute({ name: "AlertMessage" });
-              }}
-=======
               params={route.params}
               onBack={() =>
                 setRoute({
                   name: "WalletOptions",
                 })
               }
->>>>>>> 29b148f7
+              onError={(message) => {
+                setAlertMessage(message);
+                setRoute({
+                  name: "AlertMessage",
+                });
+              }}
             />
           )}
           {route.name === "WalletNetworkChanged" && (
             <WalletNetworkChanged
               selector={selector}
-<<<<<<< HEAD
-              onSwitchWallet={() => setRoute({ name: "WalletOptions" })}
-=======
               onSwitchWallet={() =>
                 setRoute({
                   name: "WalletOptions",
                 })
               }
->>>>>>> 29b148f7
               onDismiss={handleDismissClick}
             />
           )}
