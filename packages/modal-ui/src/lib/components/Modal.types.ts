--- conflicted
+++ resolved
@@ -1,12 +1,3 @@
-<<<<<<< HEAD
-export type ModalRouteName =
-  | "AlertMessage"
-  | "WalletOptions"
-  | "LedgerDerivationPath"
-  | "WalletNotInstalled"
-  | "WalletNetworkChanged"
-  | "WalletConnecting";
-=======
 import type { Wallet } from "@near-wallet-selector/core";
 
 export type AlertMessageModalRouteParams = {
@@ -59,7 +50,7 @@
 };
 
 export type WalletConnectingModalRoute = {
-  name: "WalletNetworkChanged";
+  name: "WalletConnecting";
   params?: WalletConnectingModalRouteParams;
 };
 
@@ -69,5 +60,4 @@
   | DerivationPathModalRoute
   | WalletNotInstalledModalRoute
   | WalletNetworkChangedModalRoute
-  | WalletConnectingModalRoute;
->>>>>>> 29b148f7
+  | WalletConnectingModalRoute;