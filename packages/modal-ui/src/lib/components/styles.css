@import url("https://fonts.googleapis.com/css2?family=Manrope:wght@400;500;600&display=swap");

#near-wallet-selector-modal {
    --backdrop-bg: #26262630;
    --heading-color: #222222;
    --text-color: #676767;
    --sidebar-border-color: #EDEDED;
    --selected-wallet-bg: #4F7CD1;
    --selected-wallet-bg-hover: transparent;
    --wallet-option-border-color: #A7A7A730;
    --wallet-option-bg-hover: #EDEDED;
    --content-bg: #FFFFFF;
    --change-path-bg: #EDEDED;
    --home-button-bg: #EDEDED;
    --confirm-button-bg: #5F8AFA;
    --confirm-button-bg-hover: #5AA6FF;
    --error: #DB5555;
    --close-button-bg-color: #EDEDED;
    --close-button-fill-icon-color: #9F9F9F;
    --spinner-color: #676767;
    --bottom-section: #ececec;
    --mobile-text: #3e3e3e;
    --connected-green: #47E586;
}

#near-wallet-selector-modal .dark-theme {
    --backdrop-bg: #26262630;
    --heading-color: #FFFFFF;
    --text-color: #C1C1C1;
    --sidebar-border-color: #313030;
    --selected-wallet-bg: #4F7CD1;
    --selected-wallet-bg-hover: #262626CC;
    --wallet-option-border-color: #A7A7A730;
    --wallet-option-bg-hover: #313030;
    --content-bg: #232323;
    --change-path-bg: #161616;
    --home-button-bg: #313030;
    --confirm-button-bg: #5F8AFA;
    --confirm-button-bg-hover: #5AA6FF;
    --error: #DB5555;
    --close-button-bg-color: #313030;
    --close-button-fill-icon-color: #C1C1C1;
    --spinner-color: #FFFFFF;
    --bottom-section: #131313;
    --mobile-text: #c1c1c1;
    --connected-green: #47E586;
}

@media (prefers-color-scheme: dark) {
    #near-wallet-selector-modal {
        --backdrop-bg: #26262630;
        --heading-color: #FFFFFF;
        --text-color: #C1C1C1;
        --sidebar-border-color: #313030;
        --selected-wallet-bg: #4F7CD1;
        --selected-wallet-bg-hover: #262626CC;
        --wallet-option-border-color: #A7A7A730;
        --wallet-option-bg-hover: #313030;
        --content-bg: #232323;
        --change-path-bg: #161616;
        --home-button-bg: #313030;
        --confirm-button-bg: #5F8AFA;
        --confirm-button-bg-hover: #5AA6FF;
        --error: #DB5555;
        --close-button-bg-color: #313030;
        --close-button-fill-icon-color: #C1C1C1;
        --spinner-color: #FFFFFF;
        --bottom-section: #131313;
        --mobile-text: #c1c1c1;
        --connected-green: #47E586;
    }
}

/**
 * Modal Wrapper
 */

.nws-modal-wrapper {
    position: fixed;
    top: 0;
    bottom: 0;
    left: 0;
    right: 0;
    opacity: 0;
    visibility: hidden;
    /*transition: visibility 0s linear 0.25s, opacity 0.25s 0s;*/
    color: var(--wallet-selector-text-color, var(--text-color));
    font-family: Manrope, sans-serif;
    font-weight: 500;
    z-index: 100;
    display: flex;
    justify-content: center;
    align-items: center;
}

.nws-modal-wrapper .nws-modal-overlay {
    background: var(--wallet-selector-backdrop-bg, var(--backdrop-bg));
    height: 100%;
    width: 100%;
    position: absolute;
}

/**
 * Modal
 */

.nws-modal-wrapper .nws-modal {
    background: var(--wallet-selector-content-bg, var(--content-bg));
    width: 100%;
    max-width: 812px;
    height: 555px;
    border-radius: 16px;
    position: absolute;
    left: 50%;
    transform: translate(-50%, 0px);
    transition: visibility 0s linear 0s, opacity 0.25s 0s, transform 0.25s;
    background-color: var(--wallet-selector-content-bg, var(--content-bg));
    overflow-y: auto;
    font-size: 16px;
    line-height: 1.6;
    overflow: hidden;
    display: inline-flex;
}

.nws-modal-wrapper .nws-modal * {
  box-sizing: border-box;
}

.nws-modal-wrapper .nws-modal button {
  padding: 0.5em 1em;
  cursor: pointer;
  border: none;
}

/**
* Modal Left Side
*/

.nws-modal-wrapper .nws-modal .modal-left {
    width: 35%;
    border-right: 1px solid var(--wallet-selector-sidebar-border-color, var(--sidebar-border-color));
    padding: 32px 24px;
    height: 100%;
    overflow: auto;
}

.nws-modal-wrapper .nws-modal .modal-left .modal-left-title h2 {
    margin-top: 0;
    margin-bottom: 20px;
    font-size: 18px;
    font-weight: bold;
    color: var(--wallet-selector-heading-color, var(--heading-color));
}

.nws-modal-wrapper .nws-modal .modal-left::-webkit-scrollbar {
    width: 10px;
}

/**
 * Modal Wallet Options Section/Wrapper
 */

.nws-modal-wrapper .nws-modal .wallet-options-wrapper {
    margin-bottom: 20px;
}

.nws-modal-wrapper .nws-modal .wallet-options-wrapper .description {
    margin-top: 0;
    margin-bottom: 0;
}

.nws-modal-wrapper .nws-modal .wallet-options-wrapper .options-list {
    margin: 0;
    list-style-type: none;
    padding: 0;
    display: grid;
    grid-template-columns: repeat(auto-fit, minmax(150px, 1fr));
    gap: 10px;
}

.single-wallet {
    display: flex;
    flex-wrap: nowrap;
    flex-direction: row;
    align-content: center;
    align-items: center;
    justify-content: space-between;
    width: 100%;
    column-gap: 24px;
    padding: 12px;
    cursor: pointer;
}

.single-wallet .icon {
    height: 48px;
    width: auto;
}

.single-wallet .icon img {
    width: 100%;
    height: auto;
    max-width: 48px;
}

.single-wallet .content {
    width: 50%;
}

.single-wallet .content .name {
    font-family: inherit;
    font-style: normal;
    font-weight: 700;
    font-size: 14px;
    line-height: 24px;
    color: #FFFFFF;
}

.single-wallet .content .description {
    font-family: inherit;
    font-style: normal;
    font-weight: 700;
    font-size: 14px;
    line-height: 150%;
}

.single-wallet .button-get {
    margin-left: auto;
    margin-right: 0;
}

.nws-modal-wrapper .nws-modal .wallet-options-wrapper .options-list .single-wallet.sidebar {
    border-radius: 8px;
    justify-content: flex-start;
    column-gap: 12px;
    cursor: pointer;
}

.nws-modal-wrapper .nws-modal .wallet-options-wrapper .options-list .single-wallet.sidebar:hover {
    background-color: var(--wallet-selector-wallet-option-bg-hover, var(--wallet-option-bg-hover));
}

.nws-modal-wrapper .nws-modal .wallet-options-wrapper .options-list .single-wallet.sidebar.selected-wallet {
    padding: 12px;
    background-color: var(--wallet-selector-selected-wallet-bg, var(--selected-wallet-bg));
}

.nws-modal-wrapper .nws-modal .wallet-options-wrapper .options-list .single-wallet.sidebar.selected-wallet .content .title {
    color: #FFFFFF;
}

.nws-modal-wrapper .nws-modal .wallet-options-wrapper .options-list .single-wallet.sidebar.deprecated-wallet {
    opacity: 0.4;
}

.nws-modal-wrapper .nws-modal .wallet-options-wrapper .options-list .single-wallet.sidebar .warning-triangle {
    display: flex;
}

.nws-modal-wrapper .nws-modal .wallet-options-wrapper .options-list .single-wallet.sidebar .icon {
    width: 40px;
    height: 40px;
    background-color: #FFF;
    padding: 5px;
    border-radius: 5px;
    position: relative;
}

.nws-modal-wrapper .nws-modal .wallet-options-wrapper .options-list .single-wallet.sidebar.connected-wallet .icon::before {
  content: '';
  display: block;
  width: 10px;
  height: 10px;
  background-color: var(--connected-green);
  border-radius: 50%;
  position: absolute;
  top: -8px;
  right: -8px;
}

.nws-modal-wrapper .nws-modal .wallet-options-wrapper .options-list .single-wallet.sidebar.connected-wallet .icon::before {
  border: 3px solid var(--wallet-selector-content-bg, var(--content-bg));
}

.nws-modal-wrapper .nws-modal .wallet-options-wrapper .options-list .single-wallet.sidebar.selected-wallet.connected-wallet .icon::before {
  border: 3px solid var(--wallet-selector-selected-wallet-bg, var(--selected-wallet-bg));
}

.nws-modal-wrapper .nws-modal .wallet-options-wrapper .options-list .single-wallet.sidebar .content {
    height: 32px;
    width: auto;
}

.nws-modal-wrapper .nws-modal .wallet-options-wrapper .options-list .single-wallet.sidebar .content .title {
    font-style: normal;
    font-weight: 500;
    font-size: 14px;
    line-height: 32px;
    /* identical to box height, or 171% */
    align-items: center;
    color: var(--wallet-selector-heading-color, var(--heading-color));
    margin-left: 10px;
  }

.nws-modal-wrapper .nws-modal .wallet-options-wrapper .options-list .single-wallet.sidebar .content .description {
    display: none;
}

/**
* Modal Right Side
*/

.nws-modal-wrapper .nws-modal .modal-right {
    width: 65%;
    padding: 32px;
    overflow: auto;
}

.nws-modal-wrapper .nws-modal .modal-right::-webkit-scrollbar {
    width: 10px;
}

.nws-modal-wrapper .nws-modal .wallet-home-wrapper .get-wallet-wrapper,
.nws-modal-wrapper .nws-modal .wallet-home-wrapper .wallet-info-wrapper,
.nws-modal-wrapper .nws-modal .connecting-wrapper,
.nws-modal-wrapper .nws-modal .wallet-not-installed-wrapper,
.nws-modal-wrapper .nws-modal .switch-network-message-wrapper {
  margin-top: 91px;
  padding: 0 28px;
}

.nws-modal-wrapper .nws-modal .connecting-wrapper-err {
    margin-top: 45px;
    padding: 0 28px;
}

.nws-modal-wrapper .nws-modal .wallet-home-wrapper .get-wallet-wrapper {
    padding: 0;
}

.nws-modal-wrapper .nws-modal .modal-right .wallet-what {
    display: flex;
    align-content: center;
    flex-direction: row;
    align-items: flex-start;
    width: 100%;
    gap: 32px;
    justify-content: flex-start;
    flex-wrap: nowrap;
}

.nws-modal-wrapper .nws-modal .modal-right .wallet-what + .wallet-what {
    margin-top: 50px;
}

.nws-modal-wrapper .nws-modal .modal-right .wallet-what .icon-side {
    width: 15%;
    padding-top: 9px;
    padding-bottom: 9px;
}

.nws-modal-wrapper .nws-modal .modal-right .wallet-what .icon-side img {
    width: 100%;
    height: auto;
    max-height: 65px;
    border-radius: 6px;
}

.nws-modal-wrapper .nws-modal .modal-right .wallet-what .content-side {
    width: 100%;
}

.nws-modal-wrapper .nws-modal .modal-right .wallet-what .content-side h3 {
    margin: 0 auto 8px 0;
    font-family: inherit;
    font-style: normal;
    font-weight: 700;
    font-size: 16px;
    line-height: 24px;
    color: var(--wallet-selector-text-color, var(--heading-color));
}

.nws-modal-wrapper .nws-modal .modal-right .wallet-what .content-side p {
    margin: 0;
    font-family: inherit;
    font-style: normal;
    font-weight: 400;
    font-size: 14px;
    line-height: 150%;
    word-break: break-word;
    width: 80%;
}

/**
 * Modal Header
 */

.nws-modal-wrapper .nws-modal .modal-right .nws-modal-header h3.middleTitle {
    text-align: center;
    margin: 4px auto;
    font-size: 18px;
    color: var(--wallet-selector-heading-color, var(--heading-color));
}

.nws-modal-wrapper .nws-modal .modal-right .nws-modal-body.get-wallet-body {
    padding-left: 32px;
    padding-right: 0;
    row-gap: 16px;
    margin-top: 64px;
}

.nws-modal-wrapper .nws-modal .nws-modal-body button.middleButton {
    background-color: var(--wallet-selector-selected-wallet-bg, var(--selected-wallet-bg));
    font: inherit;
    border-radius: 4px;
    color: #FFFFFF;
    font-weight: 700;
    font-size: 14px;
    line-height: 24px;
    border-color: var(--wallet-selector-selected-wallet-bg, var(--selected-wallet-bg));
    display: block;
    margin: 25px auto 12px auto;
    border: 0.1em solid var(--wallet-selector-selected-wallet-bg, var(--selected-wallet-bg));
}

.nws-modal-wrapper .nws-modal .nws-modal-body button.get-wallet {
    margin: 4px 0;
    background-color: var(--wallet-selector-home-button-bg, var(--home-button-bg));
    border-radius: 4px;
    padding: 8px 24px;
    border-width: 0;
    font-style: normal;
    font-weight: 700;
    font-size: 14px;
    line-height: 24px;
    font-family: inherit;
    color: #6494EE;
}

.nws-modal-wrapper .nws-modal .nws-modal-header {
    width: 100%;
    display: flex;
    flex: 1;
    align-items: flex-start;
    justify-content: space-between;
}

.nws-modal-wrapper .nws-modal .nws-modal-header .close-button {
<<<<<<< HEAD
    display: flex;
    justify-content: center;
    align-items: center;
    border: 0;
    cursor: pointer;
    height: 32px;
    width: 32px;
    padding: 0;
=======
    border: 0;
    cursor: pointer;
    height: 32px;
    padding: 4px;
>>>>>>> 41287641
    background-color: var(--wallet-selector-close-button-bg-color, var(--close-button-bg-color));
    border-radius: 50px;
}

.nws-modal-wrapper .nws-modal .nws-modal-header .close-button svg {
    fill: var(--wallet-selector-close-button-fill-icon-color, var(--close-button-fill-icon-color));
}

.nws-modal-wrapper .nws-modal .back-button {
    background: transparent;
    width: 32px;
    height: 32px;
    border-radius: 50%;
    display: block;
    /* vertical-align: middle; */
    border: none;
    padding: 4px
}

.nws-modal-wrapper .nws-modal .nws-modal-header-wrapper {
    display: flex;
    align-items: center;
}

.nws-modal-wrapper .nws-modal .nws-modal-header .close-button:active {
    background: transparent;
}

.nws-modal-wrapper .nws-modal .nws-modal-header .close-button svg {
    pointer-events: none;
}

.nws-modal-wrapper .nws-modal .nws-modal-header h2 {
    margin-top: 0;
    margin-bottom: 20px;
    font-size: 18px;
    font-weight: bold;
    color: var(--wallet-selector-heading-color, var(--heading-color));
}

.nws-modal-wrapper .nws-modal .action-buttons {
    display: flex;
    justify-content: space-between;
    align-items: center;
}

/**
 * Modal Switch Network Message Section/Wrapper
 */


.nws-modal-wrapper .nws-modal .switch-network-message-wrapper .content .network-id {
    color: var(--wallet-selector-selected-wallet-bg, var(--selected-wallet-bg));
}

/**
 * Modal Ledger Derivation Path Section/Wrapper
 */

.nws-modal-wrapper .nws-modal .derivation-path-wrapper {
    padding: 0 26px;
}

.nws-modal-wrapper .nws-modal .derivation-path-wrapper .enter-derivation-path .ledger-image {
    display: flex;
    justify-content: center;
    margin-top: 53px;
    margin-bottom: 40px;
}

.nws-modal-wrapper .nws-modal .derivation-path-wrapper .enter-derivation-path .ledger-description {
    font-size: 14px;
    text-align: center;
}

.nws-modal-wrapper .nws-modal .derivation-path-wrapper .enter-derivation-path .ledger-description .specify-path {
    color: var(--wallet-selector-selected-wallet-bg, var(--selected-wallet-bg));
    cursor: pointer;
}

.nws-modal-wrapper .nws-modal .derivation-path-wrapper .derivation-path-list {
    display: flex;
    justify-content: center;
    flex-direction: column;
    margin-bottom: 16px;
}

.nws-modal-wrapper .specify-path-wrapper .change-path-wrapper {
    display: flex;
    justify-content: center;
    margin-top: 91px;
}

.nws-modal-wrapper .specify-path-wrapper .change-path-wrapper .display-path {
    background: var(--home-button-bg);
    color: #606060;
    padding: 16px;
    border-radius: 8px;
    letter-spacing: 1px;
    font-weight: 700;
}

.nws-modal-wrapper .specify-path-wrapper .change-path-wrapper .change-path {
    background: var(--change-path-bg);
    display: flex;
    justify-content: space-between;
    align-items: center;
    margin-left: 10px;
    width: 63px;
    padding: 0 5px;
    border-radius: 8px;
}

.nws-modal-wrapper .specify-path-wrapper .change-path-wrapper .change-path .path-value {
    width: 100%;
    text-align: center;
    font-weight: bold;
}

.nws-modal-wrapper .nws-modal .specify-path-wrapper .path-description {
    font-size: 14px;
    margin-top: 24px;
    text-align: center;
}

.nws-modal-wrapper .nws-modal .specify-path-wrapper .what-link {
    font-size: 14px;
    text-align: center;
    color: var(--selected-wallet-bg);
    cursor: pointer;
}


.nws-modal-wrapper .specify-path-wrapper .change-path-wrapper .change-path .buttons-wrapper {
    display: flex;
    flex-direction: column;
}

.nws-modal-wrapper .specify-path-wrapper .change-path-wrapper .change-path .buttons-wrapper button {
    padding: 0;
    width: 23px;
    background-color: var(--home-button-bg);
    border: none;
}

.nws-modal-wrapper .nws-modal .no-accounts-found-wrapper {
    margin-top: 50px;
    font-size: 14px;
}

.nws-modal-wrapper .nws-modal .enter-custom-account {
    margin-top: 20px;
}

.nws-modal-wrapper .nws-modal .enter-custom-account p {
    text-align: center;
    font-size: 14px;
}

.nws-modal-wrapper .nws-modal .enter-custom-account .input-wrapper {
    display: flex;
    justify-content: center;
    margin-top: 90px;
}

.nws-modal-wrapper .nws-modal .enter-custom-account .input-wrapper input {
    text-align: center;
    color: var(--wallet-selector-heading-color, var(--heading-color));
    border: 1px solid var(--confirm-button-bg-hover);
    padding: 6px 8px;
    border-radius: 50px;
}

/**
 * Modal Wallet ChooseLedgerAccountForm/Wrapper
 */

.nws-modal-wrapper .nws-modal .choose-ledger-account-form-wrapper p {
    font-size: 14px;
    text-align: center;
    margin-top: 20px;
}

.nws-modal-wrapper .nws-modal .choose-ledger-account-form-wrapper .button-wrapper {
    display: flex;
    justify-content: center;
}

.nws-modal-wrapper .nws-modal .choose-ledger-account-form-wrapper .button-wrapper button {
    color: var(--selected-wallet-bg);
    font-weight: 600;
    background-color: transparent;
    border-radius: 20px;
    font-size: 14px;
    border: 1px solid var(--selected-wallet-bg);
    width: 78px;
    padding: 6px 8px;
}

.nws-modal-wrapper .nws-modal .choose-ledger-account-form-wrapper .form {
    margin-top: 96px;
}

.nws-modal-wrapper .nws-modal .choose-ledger-account-form-wrapper .nws-form-control {
    display: flex;
    flex-direction: column;
    margin-bottom: 16px;
    padding: 10px;
    color: var(--text-color);
}

.nws-modal-wrapper .nws-modal .choose-ledger-account-form-wrapper .nws-form-control .account {
    border-bottom: 1px solid var(--sidebar-border-color);
    padding: 16px 0;
    color: var(--wallet-selector-heading-color, var(--heading-color));
}

.nws-modal-wrapper .nws-modal .choose-ledger-account-form-wrapper .nws-form-control .account input[type=checkbox] {
    width: 25px;
    -ms-transform: scale(2);
    -moz-transform: scale(2);
    -webkit-transform: scale(2);
    -o-transform: scale(2);
    transform: scale(1.7);
    padding: 10px;
}

.nws-modal-wrapper .nws-modal .choose-ledger-account-form-wrapper .nws-form-control label {
    color: inherit;
}

.nws-modal-wrapper .nws-modal .choose-ledger-account-form-wrapper .action-buttons {
    justify-content: flex-end;
}

.nws-modal-wrapper .nws-modal .overview-wrapper p {
    font-size: 14px;
    text-align: center;
}

.nws-modal-wrapper .nws-modal .overview-wrapper .accounts {
    margin-top: 96px;
}

.nws-modal-wrapper .nws-modal .overview-wrapper .account {
    border-bottom: 1px solid var(--sidebar-border-color);
    padding: 16px 0;
    color: var(--wallet-selector-heading-color, var(--heading-color));
}

/*
  Connecting Wrapper Section/Wrapper
*/
.nws-modal-wrapper .nws-modal .connecting-wrapper .content {
    display: flex;
    flex-direction: column;
    align-items: center;
}

/**
 * Modal Wallet Not Installed Section/Wrapper
 */

.nws-modal-wrapper .wallet-not-installed-wrapper .refresh-link {
    color: #5f8afa;
    cursor: pointer;
}

.nws-modal-wrapper .wallet-not-installed-wrapper .wallet-data {
    display: flex;
    align-items: center;
}

.nws-modal-wrapper .wallet-not-installed-wrapper .wallet-data p {
    margin: 0 0 0 10px;
}

.nws-modal-wrapper .wallet-not-installed-wrapper .wallet-data .wallet-icon-box {
    width: 40px;
    height: 40px;
}

.nws-modal-wrapper .wallet-not-installed-wrapper .wallet-data .wallet-icon-box img {
    width: 100%;
    height: auto;
}

.open {
    opacity: 1;
    visibility: visible;
    transition: visibility 0s linear 0s, opacity 0.25s 0s;
}

.nws-modal-wrapper .spinner {
    margin-right: 10px;
    --size: 160px;
    --border: 6px;
    width: var(--size);
    height: var(--size);
    border-radius: 50%;
    position: relative;
    display: flex;
    align-items: center;
    justify-content: center;
}

.nws-modal-wrapper .spinner .icon {
    width: calc(var(--size) / 1.2);
    height: calc(var(--size) / 1.2);
    border: 1px solid rgba(0, 0, 0, 0.05);
    border-radius: 50%;
    box-shadow: rgba(0, 0, 0, 0.05) 0 10px 20px 0;
}

.nws-modal-wrapper .spinner img {
    width: 100%;
    height: auto;
}

@keyframes spin {
    100% {
        transform: rotate(360deg);
    }
}

@media (max-width: 600px) {
    .nws-modal-wrapper .nws-modal-wrapper .nws-modal {
        width: 250px;
    }

    .nws-modal-wrapper .nws-modal-wrapper .nws-modal .derivation-path-wrapper .derivation-path-list input {
        max-width: 140px;
    }

    .nws-modal-wrapper .nws-modal-wrapper .nws-modal .choose-ledger-account-form-wrapper .nws-form-control {
        flex-direction: column;
    }

    .nws-modal-wrapper .nws-modal-wrapper .nws-modal .choose-ledger-account-form-wrapper .nws-form-control select {
        text-align: center;
    }
}

.nws-modal-wrapper .nws-modal-wrapper.dark-theme .nws-modal #near-wallet img,
.nws-modal-wrapper .nws-modal-wrapper.dark-theme .nws-modal #math-wallet img,
.nws-modal-wrapper .nws-modal-wrapper.dark-theme .nws-modal #ledger img,
.nws-modal-wrapper .nws-modal-wrapper.dark-theme .nws-modal .wallet-not-installed-wrapper .math-wallet img {
    filter: invert(1);
}

.nws-modal-wrapper .nws-modal-wrapper.dark-theme .spinner .icon {
    box-shadow: 0 10px 20px 0 rgba(255, 255, 255, 0.05);
}

@media (prefers-color-scheme: dark) {

    .nws-modal-wrapper .nws-modal #near-wallet img,
    .nws-modal-wrapper .nws-modal #math-wallet img,
    .nws-modal-wrapper .nws-modal #ledger img,
    .nws-modal-wrapper .nws-modal .wallet-not-installed-wrapper .math-wallet img {
        filter: invert(1);
    }

    .nws-modal-wrapper .spinner .icon {
        box-shadow: 0 10px 20px 0 rgba(255, 255, 255, 0.05);
    }
}

@keyframes outAnimation {
    0% {
        opacity: 1;
    }

    100% {
        opacity: 0;
        visibility: hidden;
    }
}

/**
* Modal Wallet Connecting Section/Wrapper
*/

.connecting-wrapper {
    display: flex;
    flex-direction: column;
    flex-wrap: nowrap;
    align-items: center;
    justify-content: flex-start;
}

.connecting-wrapper .content .icon {
    width: 80px;
    height: 80px;
    background-color: white;
    border-radius: 10px;
    padding: 10px
}

.connecting-wrapper .content .icon img {
    width: 100%;
    height: auto;
}

.connecting-wrapper .content .connecting-name {
    font-style: normal;
    font-weight: 700;
    font-size: 16px;
    line-height: 24px;
    display: flex;
    align-items: center;
    text-align: center;
    color: var(--wallet-selector-heading-color, var(--heading-color));
}

.connecting-wrapper .content .connecting-details {
    font-style: normal;
    font-weight: 500;
    font-size: 14px;
    line-height: 24px;
    display: flex;
    align-items: center;
    margin-top: 40px;
}
.connecting-wrapper .content .connecting-details span {
    color: var(--wallet-selector-selected-wallet-bg, var(--selected-wallet-bg));
}
.connecting-wrapper .content .connecting-details .spinner {
    width: 25px;
    height: auto;
    animation: spinner 2s linear infinite;
}

@keyframes spinner {
    0% {
        transform: rotate(0deg);
    }

    100% {
        transform: rotate(360deg);
    }
}

.nws-modal-wrapper .nws-modal .nws-modal-body .alert-message .connection button {
    margin: 24px auto;
    font-style: normal;
    font-weight: 700;
    font-size: 14px;
    line-height: 24px;
    display: flex;
    color: #6494EE;
    align-items: center;
    padding: 8px 24px;
    gap: 8px;
    width: 86px;
    height: 40px;
    background-color: var(--wallet-selector-home-button-bg, var(--home-button-bg));
    border-radius: 4px;
    border: 0;
}

.nws-modal-wrapper .nws-modal .nws-modal-body .alert-message .connection .error-wrapper {
    vertical-align: middle;
    align-items: center;
    display: flex;
    flex-wrap: nowrap;
    justify-content: center;
    flex-direction: column;
    column-gap: 12px;
    font-style: normal;
    font-weight: 500;
    font-size: 14px;
    line-height: 150%;
    text-align: center;
}

.nws-modal-wrapper .nws-modal .nws-modal-body .alert-message .connection .error {
    color: #CE5A6F;
    vertical-align: middle;
    align-items: center;
    display: flex;
    flex-wrap: nowrap;
    justify-content: center;
    flex-direction: row;
    column-gap: 12px;
    font-style: normal;
    font-weight: 500;
    font-size: 14px;
    line-height: 150%;
    text-align: center;
}

.nws-modal-wrapper .nws-modal .nws-modal-body .alert-message .connection .error-wrapper .error svg {
  color: var(--wallet-selector-content-bg,var(--content-bg));
}

.nws-modal-wrapper .nws-modal .nws-modal-body .alert-message .connection .success {
    color: #4FD98F;
}


.nws-modal-wrapper .nws-modal .connecting-wrapper .content {
    padding: 25px;
}

.connecting-wrapper .content .connecting-details {
    margin-top: 20px;
}

.connecting-wrapper .wallet-connected-success {
  display: flex;
  align-items: center;
}

.connecting-wrapper .wallet-connected-success svg{
  color: var(--content-bg);
}

.connecting-wrapper .wallet-connected-success span {
  font-size: 14px;
  margin-left: 10px;
  color: var(--wallet-selector-connected-green, var(--connected-green));
}


.single-wallet-get {
    display: flex;
    flex-wrap: nowrap;
    flex-direction: row;
    align-content: center;
    align-items: center;
    justify-content: space-between;
    width: 100%;
    column-gap: 24px;
    padding: 12px;
    max-width: 450px;
    margin: auto;
    margin-top: 20px;
}

.single-wallet-get .icon {
    min-width: 48px;
    max-height: 48px;
    width: 48px;
    height: 48px;
    background-color: #FFF;
    padding: 5px;
    border-radius: 4px;
    position: relative;
}

.single-wallet-get .icon img {
    width: 100%;
    height: auto;
    max-width: 48px;
}

.single-wallet-get .title {
    font-family: inherit;
    font-style: normal;
    font-weight: 700;
    font-size: 14px;
    line-height: 24px;
    align-items: center;
    color: var(--wallet-selector-heading-color, var(--heading-color));
}

.single-wallet-get .description {
    font-family: inherit;
    font-style: normal;
    font-weight: 400;
    font-size: 14px;
    line-height: 150%;
    align-items: center;
}


.single-wallet-get .button-get {
    margin-left: auto;
    margin-right: 0;
}

.connected-flag {
    color: var(--connected-green);
    border: 1px solid var(--connected-green);
    border-radius: 50px;
    padding: 3px 10px;
    display: flex;
    align-items: center;
}

.connected-flag::before {
    content: '';
    display: block;
    width: 10px;
    height: 10px;
    border-radius: 50%;
    background-color: var(--connected-green);
    margin-right: 5px;
}

/************* Responsive and mobile **********/

@media (min-width: 577px) {
    .nws-modal-wrapper .nws-modal .modal-right .nws-modal-body .what-wallet-mobile {
        display: none;
    }
}

@media (min-width: 769px) {
    .button-spacing {
      margin: 90px
    }
}


@media (max-width: 768px) {

    .nws-modal-wrapper .nws-modal .wallet-home-wrapper .wallet-info-wrapper {
      margin-top: 45px;
    }

    .button-spacing {
      margin: 45px
    }


    .nws-modal-wrapper .nws-modal .modal-left {
      width: 40%;
      border-right: 1px solid var(--wallet-selector-sidebar-border-color, var(--sidebar-border-color));
      padding: 32px 16px;
      height: 100%;
      max-height: 70vh;
      overflow: auto;
    }

    .nws-modal-wrapper .nws-modal .modal-right {
      width: 60%;
      padding: 32px 16px;
      overflow: auto;
    }

    .nws-modal-wrapper .nws-modal .wallet-home-wrapper .wallet-info-wrapper {
      padding:  0 0 0 10px;
    }

   .nws-modal-wrapper .nws-modal .derivation-path-wrapper .enter-derivation-path .ledger-image {
      margin-top: 30px;
      margin-bottom: 35px;
    }
}


@media (max-width: 576px) {

    .nws-modal-wrapper .nws-modal .wallet-home-wrapper .get-wallet-wrapper,
    .nws-modal-wrapper .nws-modal .wallet-home-wrapper .wallet-info-wrapper,
    .nws-modal-wrapper .nws-modal .connecting-wrapper,
    .nws-modal-wrapper .nws-modal .wallet-not-installed-wrapper,
    .nws-modal-wrapper .nws-modal .switch-network-message-wrapper {
        margin-top: 20px;
    }

    .nws-modal-wrapper .nws-modal .modal-left .modal-left-title h2 {
      text-align: center;
    }

    .nws-modal-wrapper .wallet-not-installed-wrapper > p {
        margin: 20px 0px 30px 0px;
        max-width: 500px;
    }

    .nws-modal-wrapper .nws-modal .nws-modal-body button.get-wallet {
      background-color: var(--wallet-selector-home-button-bg, var(--content-bg));
    }

    .nws-modal-wrapper .nws-modal .modal-right .nws-modal-body .what-wallet-hide {
        display: none;
    }

    .nws-modal-wrapper .nws-modal .modal-right .nws-modal-body .what-wallet-mobile p {
        font-size: 14px;
        margin-bottom: 0;
        text-align: center;
        margin: auto;
    }



    .nws-modal-wrapper .nws-modal {
        width: 100%;
        display: block;
        overflow: auto;
        bottom: 0;
        height: 500px;
        background: var(--wallet-selector-mobile-bottom-section, var(--bottom-section));
        border-radius: 16px 16px 0px 0px;
    }

    .nws-modal-wrapper .nws-modal .modal-left {
        width: 100%;
        background-color: var(--wallet-selector-content-bg, var(--content-bg));
        height: auto;
        padding: 32px 12px;
    }

    .nws-modal-wrapper .nws-modal .modal-left .nws-modal-body {
        display: flex;
        overflow: auto;
    }

    .nws-modal-wrapper .nws-modal .modal-left .nws-modal-body .wallet-options-wrapper {
        display: flex;
        margin: auto;
    }

    .nws-modal-wrapper .nws-modal .modal-right {
        width: 100%;
        background-color: var(--wallet-selector-mobile-bottom-section, var(--bottom-section));
    }

    .nws-modal-wrapper .nws-modal .modal-right .nws-modal-header h3.middleTitle {
        text-align: center;
        font-size: 16px;
        margin: 4px auto;
    }

    .nws-modal-wrapper .nws-modal .modal-right .nws-modal-body .content {
        font-size: 14px;
        text-align: center;
        color: var(--mobile-text);
        margin: 0
    }

    .nws-modal-wrapper .nws-modal .modal-right .nws-modal-body {
        margin-top: 10px;
        padding: 0;
    }

    .nws-modal-wrapper .nws-modal .nws-modal-body button.middleButton {
        margin: 25px auto 12px auto;
    }

    .nws-modal-wrapper .nws-modal .modal-header {
        display: block;
        font-size: 18px;
        text-align: center;
    }

    .nws-modal-wrapper .nws-modal .nws-modal-header .close-button {
        position: absolute;
        right: 30px;
        top: 30px;
    }

    .nws-modal-wrapper .nws-modal .nws-modal-header h2 {
        font-size: 18px;
        text-align: center;
    }

    .nws-modal-wrapper .nws-modal .wallet-options-wrapper .description {
        display: none;
    }

    .nws-modal-wrapper .nws-modal .wallet-options-wrapper .options-list {
        display: flex;
        overflow-x: auto;
    }

    .nws-modal-wrapper .nws-modal .info {
        display: none;
        width: 90px;
    }

    .single-wallet {
        display: block;
        width: 85px;
    }

    .single-wallet.sidebar .icon {
        width: 56px;
        height: 56px;
        margin: auto;
    }

    .single-wallet.sidebar .content {
        width: auto;
    }

    .single-wallet .content .title {
        margin-top: 10px;
        white-space: nowrap;
        overflow: hidden;
        text-overflow: ellipsis;
    }

    .nws-modal-wrapper .nws-modal .wallet-home-wrapper .get-wallet-wrapper {
        margin-top: 0;
    }

    .nws-modal-wrapper .nws-modal .derivation-path-wrapper .enter-derivation-path .ledger-image,
    .nws-modal-wrapper .specify-path-wrapper .change-path-wrapper {
        margin-top: 30px;
        margin-bottom: 30px;
    }

    .nws-modal-wrapper .nws-modal .derivation-path-wrapper .enter-derivation-path .ledger-description > p {
        max-width: 450px;
        margin-left: auto;
        margin-right: auto;
    }

    ::-webkit-scrollbar {
        height: 4px;
        width: 4px;
        background: var(--backdrop-bg);

    }

    ::-webkit-scrollbar-thumb:horizontal {
        background: var(--close-button-fill-icon-color);
        border-radius: 10px;
    }
}<|MERGE_RESOLUTION|>--- conflicted
+++ resolved
@@ -445,21 +445,10 @@
 }
 
 .nws-modal-wrapper .nws-modal .nws-modal-header .close-button {
-<<<<<<< HEAD
-    display: flex;
-    justify-content: center;
-    align-items: center;
-    border: 0;
-    cursor: pointer;
-    height: 32px;
-    width: 32px;
-    padding: 0;
-=======
     border: 0;
     cursor: pointer;
     height: 32px;
     padding: 4px;
->>>>>>> 41287641
     background-color: var(--wallet-selector-close-button-bg-color, var(--close-button-bg-color));
     border-radius: 50px;
 }
