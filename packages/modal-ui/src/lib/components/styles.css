@import url('https://fonts.googleapis.com/css2?family=Manrope:wght@400;500;600&display=swap');

#near-wallet-selector-modal {
  --backdrop-bg: #26262630;
  --heading-color: #262626;
  --text-color: #676767;
  --selected-wallet-bg: #A7A7A730;
  --selected-wallet-bg-hover: transparent;
  --wallet-option-border-color: #A7A7A730;
  --content-bg: #FFFFFF;
  --input-border-color-focus: #5F8AFA;
  --box-shadow-color: #26262630;
  --dismiss-button-bg-hover: #A7A7A730;
  --dismiss-button-border-color-hover: inherit;
  --confirm-button-color: #FFFFFF;
  --confirm-button-bg: #5F8AFA;
  --confirm-button-bg-hover: #5AA6FF;
  --confirm-button-border-color: #5F8AFA;
  --error: #DB5555;
  --close-button-color: #262626;
  --spinner-color: #676767;
}

#near-wallet-selector-modal .dark-theme {
  --backdrop-bg: #26262630;
  --heading-color: #FFFFFF;
  --text-color: #FFFFFF;
  --selected-wallet-bg: #262626CC;
  --selected-wallet-bg-hover: #262626CC;
  --wallet-option-border-color: #A7A7A730;
  --content-bg: #3F4246;
  --input-border-color-focus: #5F8AFA;
  --box-shadow-color: #26262630;
  --dismiss-button-bg-hover: #262626CC;
  --dismiss-button-border-color-hover: #262626;;
  --confirm-button-color: #FFFFFF;
  --confirm-button-bg: #5F8AFA;
  --confirm-button-bg-hover: #5AA6FF;
  --confirm-button-border-color: #5F8AFA;
  --error: #DB5555;
  --close-button-color: #A7A7A7;
  --spinner-color: #FFFFFF;
}

@media (prefers-color-scheme: dark) {
  #near-wallet-selector-modal {
    --backdrop-bg: #26262630;
    --heading-color: #FFFFFF;
    --text-color: #FFFFFF;
    --selected-wallet-bg: #262626CC;
    --selected-wallet-bg-hover: #262626CC;
    --wallet-option-border-color: #A7A7A730;
    --content-bg: #3F4246;
    --input-border-color-focus: #5F8AFA;
    --box-shadow-color: #26262630;
    --dismiss-button-bg-hover: #262626CC;
    --dismiss-button-border-color-hover: #262626;;
    --confirm-button-color: #FFFFFF;
    --confirm-button-bg: #5F8AFA;
    --confirm-button-bg-hover: #5AA6FF;
    --confirm-button-border-color: #5F8AFA;
    --error: #DB5555;
    --close-button-color: #A7A7A7;
    --spinner-color: #FFFFFF;
  }
}
/**
 * Modal Wrapper
 */

.nws-modal-wrapper {
  position: fixed;
  top: 0;
  bottom: 0;
  left: 0;
  right: 0;
  opacity: 0;
  visibility: hidden;
  /*transition: visibility 0s linear 0.25s, opacity 0.25s 0s;*/
  color: var(--wallet-selector-text-color, var(--text-color));
  font-family: Manrope, sans-serif;
  font-weight: 500;
  z-index: 100;
  display: flex;
  justify-content: center;
  align-items: center;
}

.nws-modal-wrapper .modal-overlay {
  background: var(--wallet-selector-backdrop-bg, var(--backdrop-bg));
  height: 100%;
  width: 100%;
  position: absolute;
}
/**
 * Modal
 */

.nws-modal-wrapper .modal {
  background: var(--wallet-selector-content-bg, var(--content-bg));
  width: 400px;
  max-width: 700px;
  height: auto;
  max-height: 70vh;
  border-radius: 16px;
  position: absolute;
  left: 50%;
  transform: translate(-50%, 0px);
  transition: visibility 0s linear 0s, opacity 0.25s 0s, transform 0.25s;
  background-color: var(--wallet-selector-content-bg, var(--content-bg));
  padding: 32px;
  overflow-y: auto;
  font-size: 16px;
  line-height: 1.6;
}

.nws-modal-wrapper .modal {
  box-sizing: content-box;
}

/**
 * Modal Header
 */

.nws-modal-wrapper .modal .modal-header {
  display: flex;
  align-items: flex-start;
  justify-content: space-between;
}

.nws-modal-wrapper .modal .modal-header .close-button {
  border: 0;
  cursor: pointer;
  height: 24px;
  padding: 4px;
  background-color: transparent;
}

.nws-modal-wrapper .modal .modal-header .close-button:active {
  background: transparent;
}

.nws-modal-wrapper .modal .modal-header .close-button svg {
  pointer-events: none;
}

.nws-modal-wrapper .modal .modal-header .close-button:hover svg {
  fill: var(--wallet-selector-close-button-color, var(--close-button-color));
  transition: all 0.2s ease-in;
}

.nws-modal-wrapper .modal .modal-header h2 {
  color: var(--wallet-selector-heading-color, var(--heading-color));
  font-size: 22px;
  margin-top: 0;
  margin-bottom: 20px;
}

/**
 * Modal buttons and inputs
 */

.nws-modal-wrapper .modal .modal-body input,
.nws-modal-wrapper .modal .modal-body button {
  background: inherit;
  font-size: 14.2px;
  font-family: inherit;
  border-width: 1px;
  border-style: solid;
  border-color: inherit;
  border-radius: 40px;
  margin-top: 8px;
  padding: 0.55em 1.4em;
  text-align: center;
  color: inherit;
  transition: background 150ms ease-in-out;
  line-height: 1.15;
  cursor: pointer;
}

.nws-modal-wrapper .modal .action-buttons {
  display: flex;
  justify-content: space-between;
  align-items: center;
}

.nws-modal-wrapper .modal .action-buttons .left-button:hover {
  background-color: var(--wallet-selector-dismiss-button-bg-hover, var(--dismiss-button-bg-hover));
  border-color: var(--wallet-selector-dismiss-button-border-color-hover, var(--dismiss-button-border-color-hover))
}

.nws-modal-wrapper .modal .action-buttons .right-button {
  color: var(--wallet-selector-confirm-button-color, var(--confirm-button-color));
  background-color: var(--wallet-selector-confirm-button-bg, var(--confirm-button-bg));
  border: 1px solid var(--wallet-selector-confirm-button-border-color, var(--confirm-button-border-color));
}

.nws-modal-wrapper .modal .action-buttons .right-button:hover {
  background-color: var(--wallet-selector-confirm-button-bg-hover, var(--confirm-button-bg-hover));
}

/**
 * Modal Switch Network Message Section/Wrapper
 */

.nws-modal-wrapper .modal .switch-network-message-wrapper .header h2 {
  font-size: 18px;
  margin-top: 0;
  color: var(--wallet-selector-heading-color, var(--heading-color));
}

.nws-modal-wrapper .modal .switch-network-message-wrapper .content  p {
  font-size: 14.25px;
}

/**
 * Modal Ledger Derivation Path Section/Wrapper
 */

.nws-modal-wrapper .modal .derivation-path-wrapper .derivation-path-list {
  display: flex;
  justify-content: center;
  flex-direction: column;
  margin-bottom: 16px;
}

.nws-modal-wrapper .modal .derivation-path-wrapper input {
  margin-right: 8px;
}

.nws-modal-wrapper .modal .derivation-path-wrapper input:focus {
  border: 2px solid var(--wallet-selector-input-border-color-focus, var(--input-border-color-focus));
}

.nws-modal-wrapper .modal .derivation-path-wrapper input:focus-visible {
  border: none;
  outline: 2px solid var(--wallet-selector-input-border-color-focus, var(--input-border-color-focus));
}

.nws-modal-wrapper .modal .derivation-path-wrapper .input-error {
  border-color: var(--wallet-selector-error, var(--error)) !important;
}

.nws-modal-wrapper .modal .derivation-path-wrapper .error {
  font-family: inherit;
  color: var(--wallet-selector-error, var(--error));
}

/**
 * Modal Wallet ChooseLedgerAccountForm/Wrapper
 */
.nws-modal-wrapper .modal .choose-ledger-account-form-wrapper .form-control {
  display: flex;
  margin-bottom: 16px;
  padding: 10px;
  box-shadow: rgb(0 0 0 / 16%) 0 1px 4px;
  justify-content: space-between;
  align-items: center;
  color: var(--text-color);
}
.nws-modal-wrapper .modal .choose-ledger-account-form-wrapper .form-control label {
  color: inherit;
}
.nws-modal-wrapper .modal .choose-ledger-account-form-wrapper .form-control select {
  padding: 8px;
  font-size: 14px;
  border-radius: 10px;
  background-color: transparent;
  border: none;
  outline: none;
  text-align: right;
  color: inherit;
}

.nws-modal-wrapper .modal .choose-ledger-account-form-wrapper .form-control select option {
  background-color: var(--content-bg);
}


.nws-modal-wrapper .modal .choose-ledger-account-form-wrapper .action-buttons {
  justify-content: flex-end;
}

/**
 * Modal Wallet Options Section/Wrapper
 */

.nws-modal-wrapper .modal .wallet-options-wrapper .description {
  margin-top: 0;
  margin-bottom: 20px;
}

.nws-modal-wrapper .modal .wallet-options-wrapper .options-list li span {
  font-size: 14px;
}

.nws-modal-wrapper .modal .wallet-options-wrapper .options-list {
  margin: 0;
  list-style-type: none;
  padding: 0;
  display: grid;
  grid-template-columns: repeat(auto-fit, minmax(150px, 1fr));
  gap: 10px;
}

.nws-modal-wrapper .modal .wallet-options-wrapper .options-list li {
  display: flex;
  justify-content: center;
  padding: 1em;
  cursor: pointer;
  border-radius: 8px;
  border: 1px solid var(--wallet-selector-wallet-option-border-color, var(--wallet-option-border-color));
  transition: background-color 0.2s ease-in-out;
}

.nws-modal-wrapper .modal .wallet-options-wrapper .options-list li .wallet-content {
  display: flex;
  flex-direction: column;
  align-items: center;
}

.nws-modal-wrapper .modal .wallet-options-wrapper .options-list li .wallet-content .wallet-img-box {
  display: flex;
  justify-content: center;
  align-items: center;
  width: 50px;
  height: 50px;
  margin-bottom: 10px;
}

.nws-modal-wrapper .modal .wallet-options-wrapper .options-list li .wallet-content .wallet-img-box img {
  text-align: center;
  width: 100%;
}

.nws-modal-wrapper .modal .wallet-options-wrapper .options-list li:hover {
  background-color: var(--wallet-selector-selected-wallet-bg-hover, var(--selected-wallet-bg-hover));
}

.nws-modal-wrapper .modal .wallet-options-wrapper .options-list li.selected-wallet {
  background-color: var(--wallet-selector-selected-wallet-bg, var(--selected-wallet-bg));
}

.nws-modal-wrapper .modal .wallet-options-wrapper .options-list li.deprecated-wallet div {
  opacity: 50%;
}

.nws-modal-wrapper .modal .wallet-options-wrapper .options-list li .selected-wallet-text {
  text-align: center;
}

.nws-modal-wrapper .modal .wallet-options-wrapper .options-list li .selected-wallet-text span {
  font-size: 14px;
  font-weight: 500;
}

.nws-modal-wrapper .modal .wallet-options-wrapper .options-list li:hover {
  box-shadow: 0 2px 10px 0 var(--wallet-selector-box-shadow-color, var(--box-shadow-color));
}

/**
 * Modal Wallet Options Info Section/Wrapper
 */

.nws-modal-wrapper .modal .info {
  margin-top: 20px;
}

.nws-modal-wrapper .modal .info span {
  font-size: 14px;
  font-weight: 600;
  cursor: pointer;
  transition: all 200ms ease-out;
}

.nws-modal-wrapper .modal .info .info-description {
  max-height: 0;
  transition: all 300ms ease-out;
  overflow: hidden;
}

.nws-modal-wrapper .modal .info .info-description p {
  font-size: 14px;
  margin-bottom: 0;
}

.nws-modal-wrapper .modal .info .info-description.show-explanation {
  animation: inAnimation 350ms ease-in;
  max-height: 300px;
}

.nws-modal-wrapper .modal .info .info-description.hide-explanation {
  animation: outAnimation 200ms ease-out;
  animation-fill-mode: forwards;
}

.open {
  opacity: 1;
  visibility: visible;
  transition: visibility 0s linear 0s, opacity 0.25s 0s;
}
.nws-modal-wrapper .modal .connecting-wrapper .content {
  display: flex;
  flex-direction: column;
  align-items: center;
}
.nws-modal-wrapper .spinner {
  margin-top: 20px;
  --size: 160px;
  --border: 6px;
  width: var(--size);
  height: var(--size);
  border-radius: 50%;
  position: relative;
  display: flex;
  align-items: center;
  justify-content: center;
}
.nws-modal-wrapper .spinner:before {
  content: "";
  border-radius: 50%;
  position: absolute;
  inset: 0;
  border: var(--border) solid transparent;
  border-right: var(--border) solid var(--wallet-selector-spinner-color, var(--spinner-color));
  /*animation: spin 1.4s linear infinite;*/
  animation: spin 1.3s ease infinite;
}
.nws-modal-wrapper .spinner .icon {
  width: calc(var(--size) / 1.2);
  height: calc(var(--size) / 1.2);
  border: 1px solid rgba(0, 0, 0, 0.05);
  border-radius: 50%;
  box-shadow: rgb(0 0 0 / 5%) 0 10px 20px 0;
}
.nws-modal-wrapper .spinner img {
  width: 100%;
  height: auto;
  padding: 20px;
}

@keyframes spin {
  100% {
    transform: rotate(360deg);
  }
}

@media (max-width: 600px) {
  .nws-modal-wrapper .modal {
    width: 250px;
  }

  .nws-modal-wrapper .modal .derivation-path-wrapper .derivation-path-list input {
    max-width: 140px;
  }

  .nws-modal-wrapper .modal .choose-ledger-account-form-wrapper .form-control {
    flex-direction: column;
  }

  .nws-modal-wrapper .modal .choose-ledger-account-form-wrapper .form-control select {
    text-align: center;
  }
}

.nws-modal-wrapper.dark-theme .modal #near-wallet img,
<<<<<<< HEAD
.nws-modal-wrapper.dark-theme .modal #my-near-wallet img,
.nws-modal-wrapper.dark-theme .modal #sender img,
=======
>>>>>>> af45ee0a
.nws-modal-wrapper.dark-theme .modal #math-wallet img,
.nws-modal-wrapper.dark-theme .modal #ledger img {
  filter: invert(1);
}

.nws-modal-wrapper.dark-theme .spinner .icon {
  box-shadow: 0 10px 20px 0 rgb(255 255 255 / 5%)
}

@media (prefers-color-scheme: dark) {
  .nws-modal-wrapper .modal #near-wallet img,
<<<<<<< HEAD
  .nws-modal-wrapper .modal #my-near-wallet img,
  .nws-modal-wrapper .modal #sender img,
=======
>>>>>>> af45ee0a
  .nws-modal-wrapper .modal #math-wallet img,
  .nws-modal-wrapper .modal #ledger img {
    filter: invert(1);
  }

  .nws-modal-wrapper .spinner .icon {
    box-shadow: 0 10px 20px 0 rgb(255 255 255 / 5%)
  }
}

@keyframes outAnimation {
  0% {
    opacity: 1;
  }
  100% {
    opacity: 0;
    visibility: hidden;
  }
}<|MERGE_RESOLUTION|>--- conflicted
+++ resolved
@@ -32,7 +32,8 @@
   --input-border-color-focus: #5F8AFA;
   --box-shadow-color: #26262630;
   --dismiss-button-bg-hover: #262626CC;
-  --dismiss-button-border-color-hover: #262626;;
+  --dismiss-button-border-color-hover: #262626;
+  ;
   --confirm-button-color: #FFFFFF;
   --confirm-button-bg: #5F8AFA;
   --confirm-button-bg-hover: #5AA6FF;
@@ -54,7 +55,8 @@
     --input-border-color-focus: #5F8AFA;
     --box-shadow-color: #26262630;
     --dismiss-button-bg-hover: #262626CC;
-    --dismiss-button-border-color-hover: #262626;;
+    --dismiss-button-border-color-hover: #262626;
+    ;
     --confirm-button-color: #FFFFFF;
     --confirm-button-bg: #5F8AFA;
     --confirm-button-bg-hover: #5AA6FF;
@@ -64,6 +66,7 @@
     --spinner-color: #FFFFFF;
   }
 }
+
 /**
  * Modal Wrapper
  */
@@ -92,6 +95,7 @@
   width: 100%;
   position: absolute;
 }
+
 /**
  * Modal
  */
@@ -209,7 +213,7 @@
   color: var(--wallet-selector-heading-color, var(--heading-color));
 }
 
-.nws-modal-wrapper .modal .switch-network-message-wrapper .content  p {
+.nws-modal-wrapper .modal .switch-network-message-wrapper .content p {
   font-size: 14.25px;
 }
 
@@ -258,9 +262,11 @@
   align-items: center;
   color: var(--text-color);
 }
+
 .nws-modal-wrapper .modal .choose-ledger-account-form-wrapper .form-control label {
   color: inherit;
 }
+
 .nws-modal-wrapper .modal .choose-ledger-account-form-wrapper .form-control select {
   padding: 8px;
   font-size: 14px;
@@ -399,11 +405,13 @@
   visibility: visible;
   transition: visibility 0s linear 0s, opacity 0.25s 0s;
 }
+
 .nws-modal-wrapper .modal .connecting-wrapper .content {
   display: flex;
   flex-direction: column;
   align-items: center;
 }
+
 .nws-modal-wrapper .spinner {
   margin-top: 20px;
   --size: 160px;
@@ -416,6 +424,7 @@
   align-items: center;
   justify-content: center;
 }
+
 .nws-modal-wrapper .spinner:before {
   content: "";
   border-radius: 50%;
@@ -426,6 +435,7 @@
   /*animation: spin 1.4s linear infinite;*/
   animation: spin 1.3s ease infinite;
 }
+
 .nws-modal-wrapper .spinner .icon {
   width: calc(var(--size) / 1.2);
   height: calc(var(--size) / 1.2);
@@ -433,6 +443,7 @@
   border-radius: 50%;
   box-shadow: rgb(0 0 0 / 5%) 0 10px 20px 0;
 }
+
 .nws-modal-wrapper .spinner img {
   width: 100%;
   height: auto;
@@ -464,11 +475,6 @@
 }
 
 .nws-modal-wrapper.dark-theme .modal #near-wallet img,
-<<<<<<< HEAD
-.nws-modal-wrapper.dark-theme .modal #my-near-wallet img,
-.nws-modal-wrapper.dark-theme .modal #sender img,
-=======
->>>>>>> af45ee0a
 .nws-modal-wrapper.dark-theme .modal #math-wallet img,
 .nws-modal-wrapper.dark-theme .modal #ledger img {
   filter: invert(1);
@@ -479,12 +485,8 @@
 }
 
 @media (prefers-color-scheme: dark) {
+
   .nws-modal-wrapper .modal #near-wallet img,
-<<<<<<< HEAD
-  .nws-modal-wrapper .modal #my-near-wallet img,
-  .nws-modal-wrapper .modal #sender img,
-=======
->>>>>>> af45ee0a
   .nws-modal-wrapper .modal #math-wallet img,
   .nws-modal-wrapper .modal #ledger img {
     filter: invert(1);
@@ -499,6 +501,7 @@
   0% {
     opacity: 1;
   }
+
   100% {
     opacity: 0;
     visibility: hidden;
