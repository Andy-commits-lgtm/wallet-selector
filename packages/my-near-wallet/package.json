{
  "name": "@near-wallet-selector/my-near-wallet",
<<<<<<< HEAD
   "version": "5.1.0"
=======
  "version": "5.0.0",
  "peerDependencies": {
    "near-api-js": "^0.44.2"
  }
>>>>>>> 8e558669
}<|MERGE_RESOLUTION|>--- conflicted
+++ resolved
@@ -1,11 +1,7 @@
 {
   "name": "@near-wallet-selector/my-near-wallet",
-<<<<<<< HEAD
-   "version": "5.1.0"
-=======
-  "version": "5.0.0",
+  "version": "5.1.0",
   "peerDependencies": {
     "near-api-js": "^0.44.2"
   }
->>>>>>> 8e558669
 }