import * as nearAPI from "near-api-js";
import type {
  WalletModuleFactory,
  WalletBehaviourFactory,
  Transaction,
  Optional,
  Network,
  Account,
  InjectedWallet,
} from "@near-wallet-selector/core";
import { createAction } from "@near-wallet-selector/wallet-utils";
import icon from "./icon";
import { MyNearWalletConnection } from "./my-near-wallet-connection";

export interface MyNearWalletParams {
  walletUrl?: string;
  iconUrl?: string;
  deprecated?: boolean;
  successUrl?: string;
  failureUrl?: string;
}

interface MyNearWalletState {
  wallet: MyNearWalletConnection;
  keyStore: nearAPI.keyStores.BrowserLocalStorageKeyStore;
}

interface MyNearWalletExtraOptions {
  walletUrl: string;
}

const resolveWalletUrl = (network: Network, walletUrl?: string) => {
  if (walletUrl) {
    return walletUrl;
  }

  switch (network.networkId) {
    case "mainnet":
      return "https://app.mynearwallet.com";
    case "testnet":
      return "https://testnet.mynearwallet.com";
    default:
      throw new Error("Invalid wallet url");
  }
};

const setupWalletState = async (
  params: MyNearWalletExtraOptions,
  network: Network
): Promise<MyNearWalletState> => {
  const keyStore = new nearAPI.keyStores.BrowserLocalStorageKeyStore();

  const near = await nearAPI.connect({
    keyStore,
    walletUrl: params.walletUrl,
    ...network,
    headers: {},
  });

  const wallet = new MyNearWalletConnection(near, "near_app");

  return {
    wallet,
    keyStore,
  };
};

const MyNearWallet: WalletBehaviourFactory<
  InjectedWallet,
  { params: MyNearWalletExtraOptions }
> = async ({ metadata, options, store, params, logger, id }) => {
  const _state = await setupWalletState(params, options.network);
  const getAccounts = async (): Promise<Array<Account>> => {
    const accountId = _state.wallet.getAccountId();
    const account = _state.wallet.account();
    if (!accountId || !account) {
      return [];
    }

    const publicKey = await account.connection.signer.getPublicKey(
      account.accountId,
      options.network.networkId
    );
    return [
      {
        accountId,
        publicKey: publicKey ? publicKey.toString() : "",
      },
    ];
  };

  const transformTransactions = async (
    transactions: Array<Optional<Transaction, "signerId">>
  ) => {
    const account = _state.wallet.account();
    const { networkId, signer, provider } = account.connection;

    const localKey = await signer.getPublicKey(account.accountId, networkId);

    return Promise.all(
      transactions.map(async (transaction, index) => {
        const actions = transaction.actions.map((action) =>
          createAction(action)
        );
        const accessKey = await account.accessKeyForTransaction(
          transaction.receiverId,
          actions,
          localKey
        );

        if (!accessKey) {
          throw new Error(
            `Failed to find matching key for transaction sent to ${transaction.receiverId}`
          );
        }

        const block = await provider.block({ finality: "final" });

        const nonce = accessKey.access_key.nonce + BigInt(index + 1);

        return nearAPI.transactions.createTransaction(
          account.accountId,
          nearAPI.utils.PublicKey.from(accessKey.public_key),
          transaction.receiverId,
          nonce,
          actions,
          nearAPI.utils.serialize.base_decode(block.header.hash)
        );
      })
    );
  };

  return {
    async signIn({ contractId, methodNames }) {
      const existingAccounts = await getAccounts();

      if (existingAccounts.length) {
        return existingAccounts;
      }

      await _state.wallet.requestSignIn({
        contractId,
        methodNames,
<<<<<<< HEAD
        successUrl,
        failureUrl,
        keyType: "ed25519",
=======
>>>>>>> 8795ed6f
      });

      return getAccounts();
    },

    async signOut() {
      if (_state.wallet.isSignedIn()) {
        _state.wallet.signOut();
      }
    },

    async getAccounts() {
      return getAccounts();
    },

    async verifyOwner() {
      throw new Error(`Method not supported by ${metadata.name}`);
    },

    async signMessage({ message, nonce, recipient, callbackUrl, state }) {
      logger.log("sign message", { message });

      if (id !== "my-near-wallet") {
        throw Error(
          `The signMessage method is not supported by ${metadata.name}`
        );
      }

      const locationUrl =
        typeof window !== "undefined" ? window.location.href : "";

      const url = callbackUrl || locationUrl;

      if (!url) {
        throw new Error(`The callbackUrl is missing for ${metadata.name}`);
      }

      const href = new URL(params.walletUrl);
      href.pathname = "sign-message";
      href.searchParams.append("message", message);
      href.searchParams.append("nonce", nonce.toString("base64"));
      href.searchParams.append("recipient", recipient);
      href.searchParams.append("callbackUrl", url);
      if (state) {
        href.searchParams.append("state", state);
      }

      return await _state.wallet.handlePopupTransaction(
        href.toString(),
        (value) => {
          return {
            accountId: value?.signedRequest?.accountId || "",
            publicKey: value?.signedRequest?.publicKey || "",
            signature: value?.signedRequest?.signature || "",
          };
        }
      );
    },

    async signAndSendTransaction({ signerId, receiverId, actions }) {
      logger.log("signAndSendTransaction", {
        signerId,
        receiverId,
        actions,
      });

      const { contract } = store.getState();

      if (!_state.wallet.isSignedIn() || !contract) {
        throw new Error("Wallet not signed in");
      }
      const account = _state.wallet.account();

      return account["signAndSendTransaction"]({
        receiverId: receiverId || contract.contractId,
        actions: actions.map((action) => createAction(action)),
      });
    },

    async signAndSendTransactions({ transactions }) {
      logger.log("signAndSendTransactions", { transactions });

      if (!_state.wallet.isSignedIn()) {
        throw new Error("Wallet not signed in");
      }

      return _state.wallet.requestSignTransactions({
        transactions: await transformTransactions(transactions),
      });
    },

    buildImportAccountsUrl() {
      return `${params.walletUrl}/batch-import`;
    },
  };
};

export function setupMyNearWallet({
  walletUrl,
  iconUrl = icon,
  deprecated = false,
}: MyNearWalletParams = {}): WalletModuleFactory<InjectedWallet> {
  return async (moduleOptions) => {
    return {
      id: "my-near-wallet",
      type: "injected",
      metadata: {
        name: "MyNearWallet",
        description:
          "NEAR wallet to store, buy, send and stake assets for DeFi.",
        iconUrl,
        deprecated,
        available: true,
        downloadUrl: resolveWalletUrl(moduleOptions.options.network, walletUrl),
      },
      init: (options) => {
        return MyNearWallet({
          ...options,
          params: {
            walletUrl: resolveWalletUrl(options.options.network, walletUrl),
          },
        });
      },
    };
  };
}<|MERGE_RESOLUTION|>--- conflicted
+++ resolved
@@ -141,12 +141,6 @@
       await _state.wallet.requestSignIn({
         contractId,
         methodNames,
-<<<<<<< HEAD
-        successUrl,
-        failureUrl,
-        keyType: "ed25519",
-=======
->>>>>>> 8795ed6f
       });
 
       return getAccounts();
