--- conflicted
+++ resolved
@@ -207,7 +207,7 @@
     const href = new URL(params.walletUrl);
     href.pathname = "sign-message";
     href.searchParams.append("message", message);
-    href.searchParams.append("nonce", nonce.toString());
+    href.searchParams.append("nonce", nonce.toString("base64"));
     href.searchParams.append("recipient", recipient);
     href.searchParams.append("callbackUrl", url);
     if (state) {
@@ -265,21 +265,10 @@
     async signInMessage(message) {
       logger.log("signInMessage", { message });
 
-<<<<<<< HEAD
       if (id !== "my-near-wallet") {
         throw Error(
           `The signInMessage method is not supported by ${metadata.name}`
         );
-=======
-      const href = new URL(params.walletUrl);
-      href.pathname = "sign-message";
-      href.searchParams.append("message", message);
-      href.searchParams.append("nonce", nonce.toString("base64"));
-      href.searchParams.append("recipient", recipient);
-      href.searchParams.append("callbackUrl", url);
-      if (state) {
-        href.searchParams.append("state", state);
->>>>>>> 56549745
       }
 
       signMessage(message);
