import { isMobile } from "is-mobile";
import {
  WalletModuleFactory,
  WalletBehaviourFactory,
  InjectedWallet,
  Account,
<<<<<<< HEAD
} from "@near-wallet-selector/core";
import { providers } from "near-api-js";
import { SignAndSendTransactionParams } from "packages/core/src/lib/wallet/";
import { logger } from "packages/core/src/lib/services";
=======
  Action,
} from "@near-wallet-selector/core";
import { providers, utils } from "near-api-js";
>>>>>>> 955456eb

export interface SignAndSendTransactionParams {
  signerId?: string;
  receiverId?: string;
  actions: Array<Action>;
}
export interface NarwalletsParams {
  iconUrl?: string;
}

interface PendingPromises {
  id: number;
  code: string;
  // Note: the result from different action may give different results, like boolean or FinalExecutionOutcome. Since the response may be many things, we're leaving any here
  resolve: (value: any) => void;
  reject: (reason?: any) => void;
  timeout?: NodeJS.Timeout;
}

const NARWALLETS_CODES = {
  SIGN_IN: "sign-in",
  IS_INSTALLED: "is-installed",
  IS_SIGNED_IN: "is-signed-in",
  SIGN_OUT: "sign-out",
  GET_ACCOUNT_ID: "get-account-id",
  SIGN_AND_SEND_TRANSACTION: "sign-and-send-transaction",
  SIGN_AND_SEND_TRANSACTIONS: "sign-and-send-transactions" 
}

let id = 0;
const pendingPromises: Array<PendingPromises> = [];

const isInstalled = async (): Promise<boolean> => {
  // Note: sendToNarwallets throws if not installed
  try {
    await sendToNarwallets(NARWALLETS_CODES.IS_INSTALLED, true);
  }
  catch (ex) {
<<<<<<< HEAD
    logger.log(ex)
=======
>>>>>>> 955456eb
    return false
  }
  return true;
};

const isSignedIn = (): Promise<boolean> => {
  return sendToNarwallets(NARWALLETS_CODES.IS_SIGNED_IN, true);
};

const getAccountId = (): Promise<string> => {
  return sendToNarwallets(NARWALLETS_CODES.GET_ACCOUNT_ID, true);
};

const callSignAndSendTransaction = (
  params: SignAndSendTransactionParams
): Promise<providers.FinalExecutionOutcome> => {
  return sendToNarwallets(NARWALLETS_CODES.SIGN_AND_SEND_TRANSACTION, false, params);
};

const callSignAndSendTransactions = (
  params: Array<SignAndSendTransactionParams>
): Promise<
  Array<providers.FinalExecutionOutcome>
> => {
  return sendToNarwallets(NARWALLETS_CODES.SIGN_AND_SEND_TRANSACTIONS, false, params);
};

const sendToNarwallets = (
  code: string,
  withTimeout = false,
  params?: any
): Promise<any> => {
  const promise = new Promise<any>((resolve, reject) => {
    id++;
    let promiseTimeout;
    if (withTimeout) {
      promiseTimeout = setTimeout(() => {
        return reject(Error("timeout"));
      }, 2000);
    }
    pendingPromises.push({
      id,
      code,
      resolve,
      reject,
      timeout: promiseTimeout,
    });

    window.postMessage({
      id,
      src: "ws",
      type: "nw",
      code,
      dest: "ext",
      params,
    });
  });
  return promise;
};

function findPendingPromiseById(id: number): PendingPromises | undefined {
  return pendingPromises.filter((c) => c.id == id)[0];
}

function removePendingPromise(callback: PendingPromises) {
  const index = pendingPromises.indexOf(callback);
  if (index > -1) {
    // only splice array when item is found
    pendingPromises.splice(index, 1); // 2nd parameter means remove one item only
  }
}

const setupNarwalletsState = (): void => {
<<<<<<< HEAD
=======

  // receive response from the extension content_script
>>>>>>> 955456eb
  window.addEventListener("message", (event) => {
    if (event.source != window) {
      return;
    }
    const { data } = event
    // msg should be directed to the page (response from the extension, relayed from the content script)
    if (!data || data.dest !== "page") {
      return
    }

    if (data.id && data.type == "nw") {
      const pendingPromise = findPendingPromiseById(data.id);
      if (pendingPromise) {
        removePendingPromise(pendingPromise);
        if (pendingPromise.timeout) {
          clearTimeout(pendingPromise.timeout);
        }
        if (!data.result) {
          pendingPromise.reject("result is empty");
        }
        else if (data.result.err) {
          pendingPromise.reject(data.result.err);
        } else {
          pendingPromise.resolve(data.result.data);
        }
      }
    }
  });
};

const Narwallets: WalletBehaviourFactory<InjectedWallet> = async ({
  options,
  metadata,
  store,
  provider,
  emitter,
  logger,
}) => {
<<<<<<< HEAD

  const cleanup = () => {};
=======
>>>>>>> 955456eb

  const signOut = async () => {
    if (!(await isSignedIn())) {
      return;
    }

<<<<<<< HEAD
    cleanup();

    const res = await sendToNarwallets(NARWALLETS_CODES.SIGN_OUT);
=======
    const res = await sendToNarwallets("sign-out");
    // const res = await _state.wallet.signOut();
>>>>>>> 955456eb
    if (res === true) {
      return;
    }

    const error = new Error(
      typeof res.error === "string" ? res.error : res.error.type
    );

    // Prevent signing out by throwing.
    if (error.message === "User reject") {
      throw error;
    }

    // Continue signing out but log the issue.
    logger.log("Failed to sign out");
    logger.error(error);
  };

<<<<<<< HEAD
  const setupEvents = () => {};

  // const isValidActions = (
  //   actions: Array<Action>
  // ): actions is Array<FunctionCallAction> => {
  //   return actions.every((x) => x.type === "FunctionCall");
  // };

  // const transformActions = (actions: Array<Action>) => {
  //   const validActions = isValidActions(actions);

  //   if (!validActions) {
  //     throw new Error(
  //       `Only 'FunctionCall' actions types are supported by ${metadata.name}`
  //     );
  //   }

  //   return actions.map((x) => x.params);
  // };

  // const transformTransactions = (
  //   transactions: Array<Optional<Transaction, "signerId">>
  // ): Array<SignAndSendTransactionParams> => {
  //   return transactions.map((transaction) => {
  //     return {
  //       signerId: transaction.signerId,
  //       receiverId: transaction.receiverId,
  //       actions: transformActions(transaction.actions),
  //     };
  //   });
  // };

  if (await isSignedIn()) {
    setupEvents();
  }

=======
>>>>>>> 955456eb
  return {
    async signIn() {
      const isUserSignedIn = await isSignedIn();
      let code;
      if (!isUserSignedIn) {
        code = NARWALLETS_CODES.SIGN_IN;
      } else {
        code = NARWALLETS_CODES.GET_ACCOUNT_ID;
      }
      const response = await sendToNarwallets(code);
      return [{ accountId: response }];
    },

    signOut,

    async getAccounts(): Promise<Array<Account>> {
      const accountId = await getAccountId();
      return [{ accountId }];
    },

    async verifyOwner({ message }) {
      logger.log("Narwallets:verifyOwner", { message });
<<<<<<< HEAD
      throw Error("TODO")
      // check Sender implementation
      // const account = getActiveAccount(store.getState());
      // if (!account) {
      //   throw new Error("No active account");
      // }
      // const accountId = account.accountId;
      // const pubKey = await _state.wallet.signer.getPublicKey(accountId);

      // return {
      //   accountId,
      //   message,
      //   blockId: "",
      //   publicKey: "",
      //   signature: "",
      //   keyType: 0 as utils.key_pair.KeyType,
      // }
=======
      throw new Error(`Method not supported by ${metadata.name}`);
>>>>>>> 955456eb
    },

    async signAndSendTransaction({ signerId, receiverId, actions }) {
      logger.log("signAndSendTransaction", { signerId, receiverId, actions });

      const { contract, accounts } = store.getState();

      if (!accounts || accounts.length == 0 || !contract) {
        throw new Error("Wallet not signed in");
      }

      return callSignAndSendTransaction({
        signerId,
        receiverId: receiverId || contract.contractId,
        actions: actions
      })
    },

    async signAndSendTransactions({ transactions }) {
      logger.log("signAndSendTransactions", { transactions });

      const { contract, accounts } = store.getState();
      
      // test: avoid a call to isSignedIn
      if (!accounts || accounts.length == 0 || !contract) {
        throw new Error("Wallet not signed in");
      }

      return callSignAndSendTransactions(  
        transactions
      )
    },
  };
};

export function setupNarwallets({
  iconUrl = "./assets/narwallets-logo.png",
}: NarwalletsParams = {}): WalletModuleFactory<InjectedWallet> {
  return async () => {

    const mobile = isMobile();
    if (mobile) {
      return null;
    }

    setupNarwalletsState();

    const installed = await isInstalled();

    return {
      id: "narwallets",
      type: "injected",
      metadata: {
        name: "Narwallets",
        description: null,
        iconUrl,
        downloadUrl:
          "https://chrome.google.com/webstore/detail/narwallets-v3/ipbomjpcpbebobdnkoogngmknkohncjd",
        deprecated: false,
        available: installed,
      },
      init: Narwallets,
    };
  };
}<|MERGE_RESOLUTION|>--- conflicted
+++ resolved
@@ -4,16 +4,9 @@
   WalletBehaviourFactory,
   InjectedWallet,
   Account,
-<<<<<<< HEAD
+  Action,
 } from "@near-wallet-selector/core";
 import { providers } from "near-api-js";
-import { SignAndSendTransactionParams } from "packages/core/src/lib/wallet/";
-import { logger } from "packages/core/src/lib/services";
-=======
-  Action,
-} from "@near-wallet-selector/core";
-import { providers, utils } from "near-api-js";
->>>>>>> 955456eb
 
 export interface SignAndSendTransactionParams {
   signerId?: string;
@@ -52,10 +45,6 @@
     await sendToNarwallets(NARWALLETS_CODES.IS_INSTALLED, true);
   }
   catch (ex) {
-<<<<<<< HEAD
-    logger.log(ex)
-=======
->>>>>>> 955456eb
     return false
   }
   return true;
@@ -129,11 +118,8 @@
 }
 
 const setupNarwalletsState = (): void => {
-<<<<<<< HEAD
-=======
 
   // receive response from the extension content_script
->>>>>>> 955456eb
   window.addEventListener("message", (event) => {
     if (event.source != window) {
       return;
@@ -172,25 +158,14 @@
   emitter,
   logger,
 }) => {
-<<<<<<< HEAD
-
-  const cleanup = () => {};
-=======
->>>>>>> 955456eb
 
   const signOut = async () => {
     if (!(await isSignedIn())) {
       return;
     }
 
-<<<<<<< HEAD
-    cleanup();
-
-    const res = await sendToNarwallets(NARWALLETS_CODES.SIGN_OUT);
-=======
     const res = await sendToNarwallets("sign-out");
     // const res = await _state.wallet.signOut();
->>>>>>> 955456eb
     if (res === true) {
       return;
     }
@@ -209,45 +184,6 @@
     logger.error(error);
   };
 
-<<<<<<< HEAD
-  const setupEvents = () => {};
-
-  // const isValidActions = (
-  //   actions: Array<Action>
-  // ): actions is Array<FunctionCallAction> => {
-  //   return actions.every((x) => x.type === "FunctionCall");
-  // };
-
-  // const transformActions = (actions: Array<Action>) => {
-  //   const validActions = isValidActions(actions);
-
-  //   if (!validActions) {
-  //     throw new Error(
-  //       `Only 'FunctionCall' actions types are supported by ${metadata.name}`
-  //     );
-  //   }
-
-  //   return actions.map((x) => x.params);
-  // };
-
-  // const transformTransactions = (
-  //   transactions: Array<Optional<Transaction, "signerId">>
-  // ): Array<SignAndSendTransactionParams> => {
-  //   return transactions.map((transaction) => {
-  //     return {
-  //       signerId: transaction.signerId,
-  //       receiverId: transaction.receiverId,
-  //       actions: transformActions(transaction.actions),
-  //     };
-  //   });
-  // };
-
-  if (await isSignedIn()) {
-    setupEvents();
-  }
-
-=======
->>>>>>> 955456eb
   return {
     async signIn() {
       const isUserSignedIn = await isSignedIn();
@@ -270,27 +206,7 @@
 
     async verifyOwner({ message }) {
       logger.log("Narwallets:verifyOwner", { message });
-<<<<<<< HEAD
-      throw Error("TODO")
-      // check Sender implementation
-      // const account = getActiveAccount(store.getState());
-      // if (!account) {
-      //   throw new Error("No active account");
-      // }
-      // const accountId = account.accountId;
-      // const pubKey = await _state.wallet.signer.getPublicKey(accountId);
-
-      // return {
-      //   accountId,
-      //   message,
-      //   blockId: "",
-      //   publicKey: "",
-      //   signature: "",
-      //   keyType: 0 as utils.key_pair.KeyType,
-      // }
-=======
       throw new Error(`Method not supported by ${metadata.name}`);
->>>>>>> 955456eb
     },
 
     async signAndSendTransaction({ signerId, receiverId, actions }) {
