import { getState, updateState } from "../state/State";
import ProviderService from "../services/provider/ProviderService";
import { Wallet } from "../wallets/Wallet";
import { BuiltInWalletId, Options } from "../interfaces/Options";
import { Emitter } from "../utils/EventsHandler";
import { LOCAL_STORAGE_SELECTED_WALLET_ID } from "../constants";
import { storage } from "../services/persistent-storage.service";
import { logger } from "../services/logging.service";
import setupNearWallet from "../wallets/browser/NearWallet";
import setupSenderWallet from "../wallets/injected/SenderWallet";
import setupLedgerWallet from "../wallets/hardware/LedgerWallet";
import setupMathWallet from "../wallets/injected/MathWallet";
<<<<<<< HEAD
import setupWalletConnect from "../wallets/bridge/WalletConnect";
=======
import { NetworkConfiguration } from "../network";
>>>>>>> d1e22971

export interface SignInParams {
  walletId: BuiltInWalletId;
  accountId?: string;
  derivationPath?: string;
}

class WalletController {
  private options: Options;
  private network: NetworkConfiguration;
  private provider: ProviderService;
  private emitter: Emitter;

  private wallets: Array<Wallet>;

  constructor(
    options: Options,
    network: NetworkConfiguration,
    emitter: Emitter
  ) {
    this.options = options;
    this.network = network;
    this.provider = new ProviderService(network.nodeUrl);
    this.emitter = emitter;

    this.wallets = [];
  }

  private decorateWallets(wallets: Array<Wallet>): Array<Wallet> {
    return wallets.map((wallet) => {
      return {
        ...wallet,
        signIn: async (params: never) => {
          const selectedWallet = this.getSelectedWallet();

          if (selectedWallet) {
            if (wallet.id === selectedWallet.id) {
              return;
            }

            await selectedWallet.signOut();
          }

          return wallet.signIn(params);
        },
      };
    });
  }

  private setupWalletModules(): Array<Wallet> {
    return this.options.wallets
      .map((wallet) => {
        if (typeof wallet !== "string") {
          return wallet;
        }

        switch (wallet) {
          case "near-wallet":
            return setupNearWallet();
          case "sender-wallet":
            return setupSenderWallet();
          case "ledger-wallet":
            return setupLedgerWallet();
          case "math-wallet":
            return setupMathWallet();
          case "wallet-connect":
            return setupWalletConnect({
              projectId: "c4f79cc...",
              metadata: {
                name: "NEAR Wallet Selector",
                description: "Example dApp used by NEAR Wallet Selector",
                url: "https://github.com/near-projects/wallet-selector",
                icons: ["https://avatars.githubusercontent.com/u/37784886"],
              },
            });
          default:
            throw new Error("Invalid wallet id");
        }
      })
      .map((module) => {
        return module({
          options: this.options,
          network: this.network,
          provider: this.provider,
          emitter: this.emitter,
          logger,
          storage,
          updateState,
        });
      });
  }

  async init() {
    this.wallets = this.decorateWallets(this.setupWalletModules());

    const selectedWalletId = storage.getItem<string>(
      LOCAL_STORAGE_SELECTED_WALLET_ID
    );

    const wallet = this.getWallet(selectedWalletId);

    if (wallet) {
      await wallet.init();
      const signedIn = await wallet.isSignedIn();

      if (signedIn) {
        updateState((prevState) => ({
          ...prevState,
          selectedWalletId,
        }));

        return;
      }
    }

    if (selectedWalletId) {
      storage.removeItem(LOCAL_STORAGE_SELECTED_WALLET_ID);
    }
  }

  getSelectedWallet() {
    const state = getState();
    const walletId = state.selectedWalletId;

    return this.getWallet(walletId);
  }

  private getWallet(walletId: string | null) {
    if (!walletId) {
      return null;
    }

    return this.wallets.find((x) => x.id === walletId) || null;
  }

  getWallets() {
    return this.wallets;
  }

  async signIn({ walletId, accountId, derivationPath }: SignInParams) {
    const wallet = this.getWallet(walletId);

    if (!wallet) {
      throw new Error(`Invalid wallet '${walletId}'`);
    }

    if (wallet.type === "hardware") {
      if (!accountId) {
        throw new Error("Invalid account id");
      }

      if (!derivationPath) {
        throw new Error("Invalid derivation path");
      }

      return wallet.signIn({ accountId, derivationPath });
    }

    return wallet.signIn();
  }

  async signOut() {
    const wallet = this.getSelectedWallet();

    if (!wallet) {
      return;
    }

    return wallet.signOut();
  }

  isSignedIn() {
    const wallet = this.getSelectedWallet();

    if (!wallet) {
      return false;
    }

    return wallet.isSignedIn();
  }

  getAccounts() {
    const wallet = this.getSelectedWallet();

    if (!wallet) {
      return [];
    }

    return wallet.getAccounts();
  }
}

export default WalletController;<|MERGE_RESOLUTION|>--- conflicted
+++ resolved
@@ -3,6 +3,7 @@
 import { Wallet } from "../wallets/Wallet";
 import { BuiltInWalletId, Options } from "../interfaces/Options";
 import { Emitter } from "../utils/EventsHandler";
+import { NetworkConfiguration } from "../network";
 import { LOCAL_STORAGE_SELECTED_WALLET_ID } from "../constants";
 import { storage } from "../services/persistent-storage.service";
 import { logger } from "../services/logging.service";
@@ -10,11 +11,7 @@
 import setupSenderWallet from "../wallets/injected/SenderWallet";
 import setupLedgerWallet from "../wallets/hardware/LedgerWallet";
 import setupMathWallet from "../wallets/injected/MathWallet";
-<<<<<<< HEAD
 import setupWalletConnect from "../wallets/bridge/WalletConnect";
-=======
-import { NetworkConfiguration } from "../network";
->>>>>>> d1e22971
 
 export interface SignInParams {
   walletId: BuiltInWalletId;
@@ -196,7 +193,7 @@
     return wallet.isSignedIn();
   }
 
-  getAccounts() {
+  async getAccounts() {
     const wallet = this.getSelectedWallet();
 
     if (!wallet) {
