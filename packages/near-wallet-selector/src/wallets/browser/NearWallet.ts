--- conflicted
+++ resolved
@@ -23,7 +23,6 @@
     let keyStore: keyStores.KeyStore;
     let wallet: WalletConnection;
 
-<<<<<<< HEAD
     const getAccounts = () => {
       const accountId: string | null = wallet.getAccountId();
 
@@ -33,7 +32,7 @@
 
       return [{ accountId }];
     }
-=======
+
     const getWalletUrl = () => {
       if (walletUrl) {
         return walletUrl;
@@ -51,7 +50,6 @@
           return "https://wallet.testnet.near.org";
       }
     };
->>>>>>> d1e22971
 
     return {
       id: "near-wallet",
@@ -126,19 +124,9 @@
         return wallet.isSignedIn();
       },
 
-<<<<<<< HEAD
-      getAccounts,
-=======
       async getAccounts() {
-        const accountId: string | null = wallet.getAccountId();
-
-        if (!accountId) {
-          return [];
-        }
-
-        return [{ accountId }];
+        return getAccounts();
       },
->>>>>>> d1e22971
 
       async signAndSendTransaction({ signerId, receiverId, actions }) {
         logger.log("NearWallet:signAndSendTransaction", {
