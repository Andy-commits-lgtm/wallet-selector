--- conflicted
+++ resolved
@@ -214,19 +214,9 @@
         return !!state.authData;
       },
 
-<<<<<<< HEAD
-      getAccounts,
-=======
       async getAccounts() {
-        const accountId = state.authData?.accountId;
-
-        if (!accountId) {
-          return [];
-        }
-
-        return [{ accountId }];
-      },
->>>>>>> d1e22971
+        return getAccounts();
+      },
 
       async signAndSendTransaction({ signerId, receiverId, actions }) {
         logger.log("LedgerWallet:signAndSendTransaction", {
