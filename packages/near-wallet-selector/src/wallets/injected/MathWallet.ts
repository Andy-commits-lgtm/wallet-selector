--- conflicted
+++ resolved
@@ -57,6 +57,7 @@
       if ("accountId" in wallet.signer.account) {
         return wallet.signer.account;
       }
+
       return wallet.login({ contractId: options.contractId });
     };
 
@@ -139,20 +140,14 @@
           selectedWalletId: null,
         }));
 
-<<<<<<< HEAD
         const accounts = getAccounts();
         emitter.emit("accountsChanged", { accounts });
         emitter.emit("signOut", { accounts });
-=======
-        if (!signerAccount) {
-          return [];
-        }
-
-        return [{ accountId: signerAccount.accountId }];
->>>>>>> d1e22971
       },
 
-      getAccounts,
+      async getAccounts() {
+        return getAccounts();
+      },
 
       async signAndSendTransaction({ signerId, receiverId, actions }) {
         logger.log("MathWallet:signAndSendTransaction", {
