import { WalletConnection, connect, keyStores } from "near-api-js";
import {
  WalletModule,
  BrowserWallet,
  transformActions,
} from "@near-wallet-selector/core";

export interface NearWalletParams {
  walletUrl?: string;
  iconPath?: string;
}

export function setupNearWallet({
  walletUrl,
  iconPath,
}: NearWalletParams = {}): WalletModule<BrowserWallet> {
  return function NearWallet({
    options,
    network,
    emitter,
    logger,
    storage,
    updateState,
  }) {
    let keyStore: keyStores.KeyStore;
    let wallet: WalletConnection;

    const getAccounts = () => {
      const accountId: string | null = wallet.getAccountId();

      if (!accountId) {
        return [];
      }

      return [{ accountId }];
    };

    const getWalletUrl = () => {
      if (walletUrl) {
        return walletUrl;
      }

      switch (network.networkId) {
        case "mainnet":
          return "https://wallet.near.org";
        case "testnet":
          return "https://wallet.testnet.near.org";
        case "betanet":
          return "https://wallet.betanet.near.org";
        default:
          // TODO: Throw once wallets are separate packages.
          return "https://wallet.testnet.near.org";
      }
    };

    return {
      id: "near-wallet",
      type: "browser",
      name: "NEAR Wallet",
      description: null,
<<<<<<< HEAD
      iconUrl: iconPath || "/assets/near-wallet-icon.png",
=======
      iconUrl: iconPath || "./assets/near-wallet-icon.png",
>>>>>>> 98ff128d

      isAvailable() {
        return true;
      },

      async init() {
        const localStorageKeyStore =
          new keyStores.BrowserLocalStorageKeyStore();

        const near = await connect({
          keyStore: localStorageKeyStore,
          walletUrl: getWalletUrl(),
          ...network,
          headers: {},
        });

        wallet = new WalletConnection(near, "near_app");
        keyStore = localStorageKeyStore;

        // Cleanup up any pending keys (cancelled logins).
        if (!wallet.isSignedIn()) {
          await localStorageKeyStore.clear();
        }
      },

      // We don't emit "signIn" or update state as we can't guarantee the user will
      // actually sign in. Best we can do is temporarily set it as selected and
      // validate on initialise.
      async signIn() {
        if (!wallet) {
          await this.init();
        }

        await wallet.requestSignIn({
          contractId: options.contractId,
          methodNames: options.methodNames,
        });

        // TODO: Find better way to do this without exposing 'LOCAL_STORAGE_SELECTED_WALLET_ID' in core.
        storage.setItem("selectedWalletId", this.id);
      },

      async signOut() {
        if (!wallet) {
          return;
        }

        wallet.signOut();
        await keyStore.clear();

        updateState((prevState) => ({
          ...prevState,
          selectedWalletId: null,
        }));

        const accounts = getAccounts();
        emitter.emit("accountsChanged", { accounts });
        emitter.emit("signOut", { accounts });
      },

      async isSignedIn() {
        if (!wallet) {
          return false;
        }

        return wallet.isSignedIn();
      },

      async getAccounts() {
        return getAccounts();
      },

      async signAndSendTransaction({ signerId, receiverId, actions }) {
        logger.log("NearWallet:signAndSendTransaction", {
          signerId,
          receiverId,
          actions,
        });

        const account = wallet.account();

        // near-api-js marks this method as protected.
        return account["signAndSendTransaction"]({
          receiverId,
          actions: transformActions(actions),
        });
      },
    };
  };
}<|MERGE_RESOLUTION|>--- conflicted
+++ resolved
@@ -58,11 +58,7 @@
       type: "browser",
       name: "NEAR Wallet",
       description: null,
-<<<<<<< HEAD
-      iconUrl: iconPath || "/assets/near-wallet-icon.png",
-=======
       iconUrl: iconPath || "./assets/near-wallet-icon.png",
->>>>>>> 98ff128d
 
       isAvailable() {
         return true;
