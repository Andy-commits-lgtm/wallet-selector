--- conflicted
+++ resolved
@@ -5,11 +5,8 @@
   BrowserWallet,
   Transaction,
   Optional,
-<<<<<<< HEAD
-=======
   transformActions,
   Network,
->>>>>>> 1d5020ac
 } from "@near-wallet-selector/core";
 import { createAction, createTransaction } from "@near-wallet-selector/utils";
 
