--- conflicted
+++ resolved
@@ -193,11 +193,7 @@
         state,
       });
 
-<<<<<<< HEAD
-      if (_state.wallet.isConnected) {
-=======
       if (!_state.wallet.isConnected) {
->>>>>>> b0013dbf
         await _state.wallet.connect();
       }
 
