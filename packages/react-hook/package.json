{
  "name": "@near-wallet-selector/react-hook",
<<<<<<< HEAD
  "version": "9.0.0-beta.3",
=======
  "version": "8.10.2",
>>>>>>> dea74db8
  "description": "React Hook and Context for Wallet Selector",
  "keywords": [
    "near",
    "blockchain",
    "wallets",
    "dapps",
    "near-protocol",
    "near-blockchain",
    "wallet selector react"
  ],
  "repository": {
    "type": "git",
    "url": "https://github.com/near/wallet-selector.git"
  },
  "bugs": {
    "url": "https://github.com/near/wallet-selector/issues"
  },
  "homepage": "https://github.com/near/wallet-selector/tree/main/packages/react-hook"
}<|MERGE_RESOLUTION|>--- conflicted
+++ resolved
@@ -1,10 +1,6 @@
 {
   "name": "@near-wallet-selector/react-hook",
-<<<<<<< HEAD
-  "version": "9.0.0-beta.3",
-=======
   "version": "8.10.2",
->>>>>>> dea74db8
   "description": "React Hook and Context for Wallet Selector",
   "keywords": [
     "near",
