import isMobile from "is-mobile";
import {
  Action,
  FunctionCallAction,
  InjectedWallet,
  WalletModule,
  waitFor,
} from "@near-wallet-selector/core";

import { InjectedSenderWallet } from "./injected-sender-wallet";
<<<<<<< HEAD
=======
import {
  Action,
  FunctionCallAction,
  State,
  WalletOptions,
  InjectedWallet,
  WalletModule,
} from "@near-wallet-selector/wallet";
import { waitFor } from "@near-wallet-selector/utils";
>>>>>>> 98ff128d

declare global {
  interface Window {
    near: InjectedSenderWallet | undefined;
  }
}

export interface SenderWalletParams {
  iconPath?: string;
}

export function setupSenderWallet({
  iconPath,
}: SenderWalletParams = {}): WalletModule<InjectedWallet> {
  return function SenderWallet({
    options,
    network,
    emitter,
    logger,
    updateState,
  }) {
    let wallet: InjectedSenderWallet;

    const getAccounts = () => {
      const accountId = wallet.getAccountId();

      if (!accountId) {
        return [];
      }

      return [{ accountId }];
    };

    const isInstalled = async () => {
      try {
        return await waitFor(() => !!window.near?.isSender, {});
      } catch (e) {
        logger.log("SenderWallet:isInstalled:error", e);

        return false;
      }
    };

    const isValidActions = (
      actions: Array<Action>
    ): actions is Array<FunctionCallAction> => {
      return actions.every((x) => x.type === "FunctionCall");
    };

    const transformActions = (actions: Array<Action>) => {
      const validActions = isValidActions(actions);

      if (!validActions) {
        throw new Error(
          "Only 'FunctionCall' actions types are supported by Sender Wallet"
        );
      }

      return actions.map((x) => x.params);
    };

    return {
      id: "sender-wallet",
      type: "injected",
      name: "Sender Wallet",
      description: null,
<<<<<<< HEAD
      iconUrl: iconPath || "/assets/sender-wallet-icon.png",
=======
      iconUrl: iconPath || "./assets/sender-wallet-icon.png",
>>>>>>> 98ff128d
      downloadUrl:
        "https://chrome.google.com/webstore/detail/sender-wallet/epapihdplajcdnnkdeiahlgigofloibg",

      isAvailable() {
        if (!isInstalled()) {
          return false;
        }

        if (isMobile()) {
          return false;
        }

        return true;
      },

      async init() {
        if (!(await isInstalled())) {
          throw new Error("Wallet not installed");
        }

        // eslint-disable-next-line @typescript-eslint/no-non-null-assertion
        wallet = window.near!;

        wallet.on("accountChanged", async (newAccountId) => {
          logger.log("SenderWallet:onAccountChange", newAccountId);

          try {
            await this.signOut();
            await this.signIn();
          } catch (e) {
            logger.log(
              `Failed to change account ${(e as unknown as Error).message}`
            );
          }
        });

        wallet.on("rpcChanged", (response) => {
          if (network.networkId !== response.rpc.networkId) {
            updateState((prevState) => ({
              ...prevState,
              showModal: true,
              showWalletOptions: false,
              showSwitchNetwork: true,
            }));
          }
        });
      },

      async signIn() {
        if (!(await isInstalled())) {
          return updateState((prevState) => ({
            ...prevState,
            showWalletOptions: false,
            showWalletNotInstalled: this.id,
          }));
        }

        if (!wallet) {
          await this.init();
        }

        const { accessKey } = await wallet.requestSignIn({
          contractId: options.contractId,
          methodNames: options.methodNames,
        });

        if (!accessKey) {
          throw new Error("Failed to sign in");
        }

        updateState((prevState) => ({
          ...prevState,
          showModal: false,
          selectedWalletId: this.id,
        }));

        const accounts = getAccounts();
        emitter.emit("signIn", { accounts });
        emitter.emit("accountsChanged", { accounts });
      },

      async isSignedIn() {
        return wallet.isSignedIn();
      },

      async signOut() {
        const res = wallet.signOut();

        if (!res) {
          throw new Error("Failed to sign out");
        }

        updateState((prevState) => ({
          ...prevState,
          selectedWalletId: null,
        }));

        const accounts = getAccounts();
        emitter.emit("accountsChanged", { accounts });
        emitter.emit("signOut", { accounts });
      },

      async getAccounts() {
        return getAccounts();
      },

      async signAndSendTransaction({
        signerId,
        receiverId,
        actions,
      }: {
        signerId: string;
        receiverId: string;
        actions: Array<Action>;
      }) {
        logger.log("SenderWallet:signAndSendTransaction", {
          signerId,
          receiverId,
          actions,
        });

        return wallet
          .signAndSendTransaction({
            receiverId,
            actions: transformActions(actions),
          })
          .then((res) => {
            if (res.error) {
              throw new Error(res.error);
            }

            // Shouldn't happen but avoids inconsistent responses.
            if (!res.response?.length) {
              throw new Error("Invalid response");
            }

            return res.response[0];
          });
      },
    };
  };
}<|MERGE_RESOLUTION|>--- conflicted
+++ resolved
@@ -8,18 +8,6 @@
 } from "@near-wallet-selector/core";
 
 import { InjectedSenderWallet } from "./injected-sender-wallet";
-<<<<<<< HEAD
-=======
-import {
-  Action,
-  FunctionCallAction,
-  State,
-  WalletOptions,
-  InjectedWallet,
-  WalletModule,
-} from "@near-wallet-selector/wallet";
-import { waitFor } from "@near-wallet-selector/utils";
->>>>>>> 98ff128d
 
 declare global {
   interface Window {
@@ -86,11 +74,7 @@
       type: "injected",
       name: "Sender Wallet",
       description: null,
-<<<<<<< HEAD
-      iconUrl: iconPath || "/assets/sender-wallet-icon.png",
-=======
       iconUrl: iconPath || "./assets/sender-wallet-icon.png",
->>>>>>> 98ff128d
       downloadUrl:
         "https://chrome.google.com/webstore/detail/sender-wallet/epapihdplajcdnnkdeiahlgigofloibg",
 
