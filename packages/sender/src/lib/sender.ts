import isMobile from "is-mobile";
import {
  WalletModule,
  WalletBehaviourFactory,
  InjectedWallet,
  Action,
  Transaction,
  FunctionCallAction,
  Optional,
  waitFor,
} from "@near-wallet-selector/core";

import { InjectedSender } from "./injected-sender";

const INJECTED_WALLET_LOADING_MS = 300;

declare global {
  interface Window {
    near: InjectedSender | undefined;
  }
}

export interface SenderParams {
  iconUrl?: string;
}

const Sender: WalletBehaviourFactory<InjectedWallet> = ({
  options,
  metadata,
  emitter,
  logger,
}) => {
  let _wallet: InjectedSender | undefined;

  const isInstalled = async () => {
    try {
      return await waitFor(() => !!window.near?.isSender);
    } catch (e) {
      logger.log("Sender:isInstalled:error", e);

      return false;
    }
  };

  const disconnect = async () => {
    if (!_wallet) {
      return;
    }

    const res = _wallet.signOut();

    if (!res) {
      throw new Error("Failed to disconnect");
    }

    emitter.emit("disconnected", null);
  };

  const getAccounts = () => {
    if (!_wallet) {
      return [];
    }

    const accountId = _wallet.getAccountId();

    if (!accountId) {
      return [];
    }

    return [{ accountId }];
  };

  const setupWallet = async (): Promise<InjectedSender> => {
    if (_wallet) {
      return _wallet;
    }

    const installed = await isInstalled();

    if (!installed) {
      throw new Error(`${metadata.name} not installed`);
    }

    _wallet = window.near!;

    _wallet.on("accountChanged", async (newAccountId) => {
      logger.log("Sender:onAccountChange", newAccountId);

      await disconnect();
    });

    _wallet.on("rpcChanged", (response) => {
      if (options.network.networkId !== response.rpc.networkId) {
        emitter.emit("networkChanged", null);
      }
    });

    return _wallet;
  };

  const getWallet = (): InjectedSender => {
    if (!_wallet) {
      throw new Error(`${metadata.name} not connected`);
    }

    return _wallet;
  };

  const isValidActions = (
    actions: Array<Action>
  ): actions is Array<FunctionCallAction> => {
    return actions.every((x) => x.type === "FunctionCall");
  };

  const transformActions = (actions: Array<Action>) => {
    const validActions = isValidActions(actions);

    if (!validActions) {
      throw new Error(
        `Only 'FunctionCall' actions types are supported by ${metadata.name}`
      );
    }

    return actions.map((x) => x.params);
  };

  const transformTransactions = (
    transactions: Array<Optional<Transaction, "signerId">>
  ) => {
    return transactions.map((transaction) => {
      return {
        receiverId: transaction.receiverId,
        actions: transformActions(transaction.actions),
      };
    });
  };

  return {
    getDownloadUrl() {
      return "https://chrome.google.com/webstore/detail/sender-wallet/epapihdplajcdnnkdeiahlgigofloibg";
    },

    isAvailable() {
      return !isMobile();
    },

    async init() {
      if (_wallet) {
        return;
      }

      await setupWallet();

      emitter.emit("init", { accounts: getAccounts() });
    },

    async connect() {
      const installed = await isInstalled();

      if (!installed) {
        return emitter.emit("uninstalled", null);
      }

      await this.init();

      const wallet = getWallet();
      const accounts = getAccounts();

      if (accounts.length) {
        return emitter.emit("connected", { accounts });
      }

      const { accessKey } = await wallet.requestSignIn({
        contractId: options.contractId,
        methodNames: options.methodNames,
      });

      if (!accessKey) {
        throw new Error("Failed to connect");
      }

      emitter.emit("connected", { accounts: getAccounts() });
    },

    disconnect,

    getAccounts,

    async signAndSendTransaction({
      signerId,
      receiverId = options.contractId,
      actions,
    }) {
      logger.log("Sender:signAndSendTransaction", {
        signerId,
        receiverId,
        actions,
      });
<<<<<<< HEAD

      const wallet = getWallet();

      return wallet
        .signAndSendTransaction({
          receiverId,
          actions: transformActions(actions),
        })
        .then((res) => {
          if (res.error) {
            throw new Error(res.error);
=======
    };

    return {
      id: "sender",
      type: "injected",
      name: "Sender",
      description: null,
      iconUrl: iconUrl || "./assets/sender-icon.png",
      downloadUrl:
        "https://chrome.google.com/webstore/detail/sender-wallet/epapihdplajcdnnkdeiahlgigofloibg",

      isAvailable() {
        if (!isInstalled()) {
          return false;
        }

        if (isMobile()) {
          return false;
        }

        return true;
      },

      async init() {
        if (!(await isInstalled())) {
          throw new Error("Wallet not installed");
        }

        // eslint-disable-next-line @typescript-eslint/no-non-null-assertion
        wallet = window.near!;

        try {
          // Add extra wait to ensure Sender signin status be read from browser extension background env
          await waitFor(() => wallet?.isSignedIn(), {
            timeout: INJECTED_WALLET_LOADING_MS,
          });
        } catch (e) {
          logger.log("Sender:init: haven't signed in yet", e);
        }

        wallet.on("accountChanged", async (newAccountId) => {
          logger.log("Sender:onAccountChange", newAccountId);

          try {
            await this.signOut();
            await this.signIn();
          } catch (e) {
            logger.log(
              `Failed to change account ${(e as unknown as Error).message}`
            );
>>>>>>> 1c70cc5e
          }

          // Shouldn't happen but avoids inconsistent responses.
          if (!res.response?.length) {
            throw new Error("Invalid response");
          }

          return res.response[0];
        });
    },

    async signAndSendTransactions({ transactions }) {
      logger.log("Sender:signAndSendTransactions", { transactions });

      const wallet = getWallet();

      return wallet
        .requestSignTransactions({
          transactions: transformTransactions(transactions),
        })
        .then((res) => {
          if (res.error) {
            throw new Error(res.error);
          }

          // Shouldn't happen but avoids inconsistent responses.
          if (!res.response?.length) {
            throw new Error("Invalid response");
          }

          return res.response;
        });
    },
  };
};

export function setupSender({
  iconUrl = "./assets/sender-icon.png",
}: SenderParams = {}): WalletModule<InjectedWallet> {
  return {
    id: "sender",
    type: "injected",
    name: "Sender",
    description: null,
    iconUrl,
    wallet: Sender,
  };
}<|MERGE_RESOLUTION|>--- conflicted
+++ resolved
@@ -83,6 +83,14 @@
 
     _wallet = window.near!;
 
+    try {
+      // Add extra wait to ensure Sender's sign in status is read from the
+      // browser extension background env.
+      await waitFor(() => !!_wallet?.isSignedIn(), { timeout: 300 });
+    } catch (e) {
+      logger.log("Sender:init: haven't signed in yet", e);
+    }
+
     _wallet.on("accountChanged", async (newAccountId) => {
       logger.log("Sender:onAccountChange", newAccountId);
 
@@ -196,7 +204,6 @@
         receiverId,
         actions,
       });
-<<<<<<< HEAD
 
       const wallet = getWallet();
 
@@ -208,58 +215,6 @@
         .then((res) => {
           if (res.error) {
             throw new Error(res.error);
-=======
-    };
-
-    return {
-      id: "sender",
-      type: "injected",
-      name: "Sender",
-      description: null,
-      iconUrl: iconUrl || "./assets/sender-icon.png",
-      downloadUrl:
-        "https://chrome.google.com/webstore/detail/sender-wallet/epapihdplajcdnnkdeiahlgigofloibg",
-
-      isAvailable() {
-        if (!isInstalled()) {
-          return false;
-        }
-
-        if (isMobile()) {
-          return false;
-        }
-
-        return true;
-      },
-
-      async init() {
-        if (!(await isInstalled())) {
-          throw new Error("Wallet not installed");
-        }
-
-        // eslint-disable-next-line @typescript-eslint/no-non-null-assertion
-        wallet = window.near!;
-
-        try {
-          // Add extra wait to ensure Sender signin status be read from browser extension background env
-          await waitFor(() => wallet?.isSignedIn(), {
-            timeout: INJECTED_WALLET_LOADING_MS,
-          });
-        } catch (e) {
-          logger.log("Sender:init: haven't signed in yet", e);
-        }
-
-        wallet.on("accountChanged", async (newAccountId) => {
-          logger.log("Sender:onAccountChange", newAccountId);
-
-          try {
-            await this.signOut();
-            await this.signIn();
-          } catch (e) {
-            logger.log(
-              `Failed to change account ${(e as unknown as Error).message}`
-            );
->>>>>>> 1c70cc5e
           }
 
           // Shouldn't happen but avoids inconsistent responses.
