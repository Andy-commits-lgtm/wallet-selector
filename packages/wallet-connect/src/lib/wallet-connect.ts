import {
  InMemorySigner,
  KeyPair,
  keyStores,
  transactions as nearTransactions,
  providers,
  utils,
} from "near-api-js";
import { AccessKeyView } from "near-api-js/lib/providers/provider";
import type { SignClientTypes, SessionTypes } from "@walletconnect/types";
import type {
  WalletModuleFactory,
  WalletBehaviourFactory,
  BridgeWallet,
  Subscription,
  Transaction,
} from "@near-wallet-selector/core";
import { getActiveAccount } from "@near-wallet-selector/core";
import { createAction } from "@near-wallet-selector/wallet-utils";

import WalletConnectClient from "./wallet-connect-client";
import icon from "./icon";

export interface WalletConnectParams {
  projectId: string;
  metadata: SignClientTypes.Metadata;
  relayUrl?: string;
  iconUrl?: string;
  chainId?: string;
  deprecated?: boolean;
}

interface WalletConnectExtraOptions {
  chainId?: string;
  projectId: string;
  metadata: SignClientTypes.Metadata;
  relayUrl: string;
}

interface LimitedAccessKeyPair {
  accountId: string;
  keyPair: KeyPair;
}

interface LimitedAccessAccount {
  accountId: string;
  publicKey: string;
}

interface WalletConnectAccount {
  accountId: string;
  publicKey: string;
}

interface WalletConnectState {
  client: WalletConnectClient;
  session: SessionTypes.Struct | null;
  keystore: keyStores.KeyStore;
  subscriptions: Array<Subscription>;
}

const WC_METHODS = [
  "near_signIn",
  "near_signOut",
  "near_getAccounts",
  "near_signTransaction",
  "near_signTransactions",
];

const WC_EVENTS = ["chainChanged", "accountsChanged"];

const setupWalletConnectState = async (
  id: string,
  params: WalletConnectExtraOptions
): Promise<WalletConnectState> => {
  const client = new WalletConnectClient();
  let session: SessionTypes.Struct | null = null;
  const keystore = new keyStores.BrowserLocalStorageKeyStore(
    window.localStorage,
    `near-wallet-selector:${id}:keystore:`
  );

  await client.init({
    projectId: params.projectId,
    metadata: params.metadata,
    relayUrl: params.relayUrl,
  });

  if (client.session.length) {
    const lastKeyIndex = client.session.keys.length - 1;
    session = client.session.get(client.session.keys[lastKeyIndex]);
  }

  return {
    client,
    session,
    keystore,
    subscriptions: [],
  };
};

const WalletConnect: WalletBehaviourFactory<
  BridgeWallet,
  { params: WalletConnectExtraOptions }
<<<<<<< HEAD
> = async ({ id, options, store, params, provider, emitter, logger }) => {
  const _state = await setupWalletConnectState(id, params);
=======
> = async ({ metadata, options, store, params, emitter, logger }) => {
  const _state = await setupWalletConnectState(params);
>>>>>>> 4762dff9

  const getChainId = () => {
    if (params.chainId) {
      return params.chainId;
    }

    const { networkId } = options.network;

    if (["mainnet", "testnet"].includes(networkId)) {
      return `near:${networkId}`;
    }

    throw new Error("Invalid chain id");
  };

  const getAccounts = () => {
    return (_state.session?.namespaces["near"].accounts || []).map((x) => ({
      accountId: x.split(":")[2],
    }));
  };

  const cleanup = async () => {
    _state.subscriptions.forEach((subscription) => subscription.remove());

    _state.subscriptions = [];
    _state.session = null;

    await _state.keystore.clear();
  };

  const validateAccessKey = (
    transaction: Transaction,
    accessKey: AccessKeyView
  ) => {
    if (accessKey.permission === "FullAccess") {
      return accessKey;
    }

    const { receiver_id, method_names } = accessKey.permission.FunctionCall;

    if (transaction.receiverId !== receiver_id) {
      return null;
    }

    return transaction.actions.every((action) => {
      if (action.type !== "FunctionCall") {
        return false;
      }

      const { methodName, deposit } = action.params;

      if (method_names.length && method_names.includes(methodName)) {
        return false;
      }

      return parseFloat(deposit) <= 0;
    });
  };

  const signTransactions = async (transactions: Array<Transaction>) => {
    const signer = new InMemorySigner(_state.keystore);
    const signedTransactions: Array<nearTransactions.SignedTransaction> = [];

    const block = await provider.block({ finality: "final" });

    for (let i = 0; i < transactions.length; i += 1) {
      const transaction = transactions[i];
      const publicKey = await signer.getPublicKey(
        transaction.signerId,
        options.network.networkId
      );

      if (!publicKey) {
        throw new Error("No public key found");
      }

      const accessKey = await provider.query<AccessKeyView>({
        request_type: "view_access_key",
        finality: "final",
        account_id: transaction.signerId,
        public_key: publicKey.toString(),
      });

      if (!validateAccessKey(transaction, accessKey)) {
        throw new Error("Invalid access key");
      }

      const tx = nearTransactions.createTransaction(
        transactions[i].signerId,
        utils.PublicKey.from(publicKey.toString()),
        transactions[i].receiverId,
        accessKey.nonce + i + 1,
        transaction.actions.map((action) => createAction(action)),
        utils.serialize.base_decode(block.header.hash)
      );

      const [, signedTx] = await nearTransactions.signTransaction(
        tx,
        signer,
        transactions[i].signerId,
        options.network.networkId
      );

      signedTransactions.push(signedTx);
    }

    return signedTransactions;
  };

  const requestAccounts = async () => {
    return _state.client.request<Array<WalletConnectAccount>>({
      topic: _state.session!.topic,
      chainId: getChainId(),
      request: {
        method: "near_getAccounts",
        params: {},
      },
    });
  };

  const requestSignTransaction = async (transaction: Transaction) => {
    const accounts = await requestAccounts();
    const account = accounts.find((x) => x.accountId === transaction.signerId);

    if (!account) {
      throw new Error("Invalid signer id");
    }

    const [block, accessKey] = await Promise.all([
      provider.block({ finality: "final" }),
      provider.query<AccessKeyView>({
        request_type: "view_access_key",
        finality: "final",
        account_id: transaction.signerId,
        public_key: account.publicKey,
      }),
    ]);

    const tx = nearTransactions.createTransaction(
      transaction.signerId,
      utils.PublicKey.from(account.publicKey),
      transaction.receiverId,
      accessKey.nonce + 1,
      transaction.actions.map((action) => createAction(action)),
      utils.serialize.base_decode(block.header.hash)
    );

    const result = await _state.client.request<Uint8Array>({
      topic: _state.session!.topic,
      chainId: getChainId(),
      request: {
        method: "near_signTransaction",
        params: { transaction: tx.encode() },
      },
    });

    return nearTransactions.SignedTransaction.decode(Buffer.from(result));
  };

  const requestSignTransactions = async (transactions: Array<Transaction>) => {
    if (!transactions.length) {
      return [];
    }

    const txs: Array<nearTransactions.Transaction> = [];

    const [block, accounts] = await Promise.all([
      provider.block({ finality: "final" }),
      requestAccounts(),
    ]);

    for (let i = 0; i < transactions.length; i += 1) {
      const transaction = transactions[i];
      const account = accounts.find(
        (x) => x.accountId === transaction.signerId
      );

      if (!account) {
        throw new Error("Invalid signer id");
      }

      const accessKey = await provider.query<AccessKeyView>({
        request_type: "view_access_key",
        finality: "final",
        account_id: transaction.signerId,
        public_key: account.publicKey,
      });

      txs.push(
        nearTransactions.createTransaction(
          transaction.signerId,
          utils.PublicKey.from(account.publicKey),
          transaction.receiverId,
          accessKey.nonce + i + 1,
          transaction.actions.map((action) => createAction(action)),
          utils.serialize.base_decode(block.header.hash)
        )
      );
    }

    const results = await _state.client.request<Array<Uint8Array>>({
      topic: _state.session!.topic,
      chainId: getChainId(),
      request: {
        method: "near_signAndSendTransactions",
        params: { transactions: txs.map((x) => x.encode()) },
      },
    });

    return results.map((result) => {
      return nearTransactions.SignedTransaction.decode(Buffer.from(result));
    });
  };

  const createLimitedAccessKeyPairs = (): Array<LimitedAccessKeyPair> => {
    const accounts = getAccounts();

    return accounts.map(({ accountId }) => ({
      accountId,
      keyPair: utils.KeyPair.fromRandom("ed25519"),
    }));
  };

  const requestSignIn = async (
    permission: nearTransactions.FunctionCallPermission
  ) => {
    const keyPairs = createLimitedAccessKeyPairs();
    const limitedAccessAccounts: Array<LimitedAccessAccount> = keyPairs.map(
      ({ accountId, keyPair }) => ({
        accountId,
        publicKey: keyPair.getPublicKey().toString(),
      })
    );

    await _state.client.request({
      topic: _state.session!.topic,
      chainId: getChainId(),
      request: {
        method: "near_signIn",
        params: {
          permission: permission,
          accounts: limitedAccessAccounts,
        },
      },
    });

    for (let i = 0; i < keyPairs.length; i += 1) {
      const { accountId, keyPair } = keyPairs[i];

      await _state.keystore.setKey(
        options.network.networkId,
        accountId,
        keyPair
      );
    }
  };

  const requestSignOut = async () => {
    const accounts = getAccounts();
    const limitedAccessAccounts: Array<LimitedAccessAccount> = [];

    for (let i = 0; i < accounts.length; i += 1) {
      const account = accounts[i];
      const keyPair = await _state.keystore.getKey(
        options.network.networkId,
        account.accountId
      );

      if (!keyPair) {
        continue;
      }

      limitedAccessAccounts.push({
        accountId: account.accountId,
        publicKey: keyPair.getPublicKey().toString(),
      });
    }

    if (!limitedAccessAccounts.length) {
      return;
    }

    await _state.client.request({
      topic: _state.session!.topic,
      chainId: getChainId(),
      request: {
        method: "near_signOut",
        params: {
          accounts: limitedAccessAccounts,
        },
      },
    });

    for (let i = 0; i < limitedAccessAccounts.length; i += 1) {
      const { accountId } = limitedAccessAccounts[i];

      await _state.keystore.removeKey(options.network.networkId, accountId);
    }
  };

  const signOut = async () => {
    if (_state.session) {
      await requestSignOut();

      await _state.client.disconnect({
        topic: _state.session.topic,
        reason: {
          code: 5900,
          message: "User disconnected",
        },
      });
    }

    await cleanup();
  };

  const setupEvents = () => {
    _state.subscriptions.push(
      _state.client.on("session_update", (event) => {
        logger.log("Session Update", event);

        if (event.topic === _state.session?.topic) {
          _state.session = {
            ..._state.client.session.get(event.topic),
            namespaces: event.params.namespaces,
          };

          emitter.emit("accountsChanged", { accounts: getAccounts() });
        }
      })
    );

    _state.subscriptions.push(
      _state.client.on("session_delete", async (event) => {
        logger.log("Session Deleted", event);

        if (event.topic === _state.session?.topic) {
          await cleanup();
          emitter.emit("signedOut", null);
        }
      })
    );
  };

  if (_state.session) {
    setupEvents();
  }

  return {
    async signIn({ contractId, methodNames = [] }) {
      const existingAccounts = getAccounts();

      if (existingAccounts.length) {
        return existingAccounts;
      }

      try {
        _state.session = await _state.client.connect({
          requiredNamespaces: {
            near: {
              chains: [getChainId()],
              methods: WC_METHODS,
              events: WC_EVENTS,
            },
          },
        });

        await requestSignIn({ receiverId: contractId, methodNames });

        setupEvents();

        return getAccounts();
      } catch (err) {
        await signOut();

        throw err;
      }
    },

    signOut,

    async getAccounts() {
      return getAccounts();
    },

    async verifyOwner({ message }) {
      logger.log("WalletConnect:verifyOwner", { message });

      throw new Error(`Method not supported by ${metadata.name}`);
    },

    async signAndSendTransaction({ signerId, receiverId, actions }) {
      logger.log("signAndSendTransaction", { signerId, receiverId, actions });

      const { contract } = store.getState();

      if (!_state.session || !contract) {
        throw new Error("Wallet not signed in");
      }

      const account = getActiveAccount(store.getState());

      if (!account) {
        throw new Error("No active account");
      }

      const resolvedTransaction: Transaction = {
        signerId: signerId || account.accountId,
        receiverId: receiverId || contract.contractId,
        actions,
      };

      try {
        const [signedTx] = await signTransactions([resolvedTransaction]);
        return provider.sendTransaction(signedTx);
      } catch (err) {
        logger.log("Falling back to WalletConnect to sign transaction", err);

        const signedTx = await requestSignTransaction(resolvedTransaction);
        return provider.sendTransaction(signedTx);
      }
    },

    async signAndSendTransactions({ transactions }) {
      logger.log("signAndSendTransactions", { transactions });

      const { contract } = store.getState();

      if (!_state.session || !contract) {
        throw new Error("Wallet not signed in");
      }

      const account = getActiveAccount(store.getState());

      if (!account) {
        throw new Error("No active account");
      }

      const resolvedTransactions = transactions.map((x) => ({
        signerId: x.signerId || account.accountId,
        receiverId: x.receiverId,
        actions: x.actions,
      }));

      try {
        const signedTxs = await signTransactions(resolvedTransactions);
        const results: Array<providers.FinalExecutionOutcome> = [];

        for (let i = 0; i < signedTxs.length; i += 1) {
          results.push(await provider.sendTransaction(signedTxs[i]));
        }

        return results;
      } catch (err) {
        const signedTxs = await requestSignTransactions(resolvedTransactions);
        const results: Array<providers.FinalExecutionOutcome> = [];

        for (let i = 0; i < signedTxs.length; i += 1) {
          results.push(await provider.sendTransaction(signedTxs[i]));
        }

        return results;
      }
    },
  };
};

export function setupWalletConnect({
  projectId,
  metadata,
  chainId,
  relayUrl = "wss://relay.walletconnect.com",
  iconUrl = icon,
  deprecated = false,
}: WalletConnectParams): WalletModuleFactory<BridgeWallet> {
  return async () => {
    return {
      id: "wallet-connect",
      type: "bridge",
      metadata: {
        name: "WalletConnect",
        description: null,
        iconUrl,
        deprecated,
        available: true,
      },
      init: (options) => {
        return WalletConnect({
          ...options,
          params: {
            projectId,
            metadata,
            relayUrl,
            chainId,
          },
        });
      },
    };
  };
}<|MERGE_RESOLUTION|>--- conflicted
+++ resolved
@@ -102,13 +102,8 @@
 const WalletConnect: WalletBehaviourFactory<
   BridgeWallet,
   { params: WalletConnectExtraOptions }
-<<<<<<< HEAD
-> = async ({ id, options, store, params, provider, emitter, logger }) => {
+> = async ({ id, options, store, params, provider, emitter, logger, metadata }) => {
   const _state = await setupWalletConnectState(id, params);
-=======
-> = async ({ metadata, options, store, params, emitter, logger }) => {
-  const _state = await setupWalletConnectState(params);
->>>>>>> 4762dff9
 
   const getChainId = () => {
     if (params.chainId) {
