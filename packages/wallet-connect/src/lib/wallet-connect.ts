<<<<<<< HEAD
import { utils, keyStores, KeyPair, InMemorySigner } from "near-api-js";
import { AppMetadata, SessionTypes } from "@walletconnect/types";
import {
=======
import type { AppMetadata, SessionTypes } from "@walletconnect/types";
import type {
>>>>>>> 297f4a5f
  WalletModuleFactory,
  WalletBehaviourFactory,
  BridgeWallet,
  Subscription,
  Transaction,
} from "@near-wallet-selector/core";
import { signTransactions } from "@near-wallet-selector/wallet-utils";

import WalletConnectClient from "./wallet-connect-client";
import { getTransactionsWithKeyPairs } from "./access-keys";

export interface WalletConnectParams {
  projectId: string;
  metadata: AppMetadata;
  relayUrl?: string;
  iconUrl?: string;
  chainId?: string;
}

type WalletConnectExtraOptions = Pick<WalletConnectParams, "chainId"> &
  Required<Pick<WalletConnectParams, "projectId" | "metadata" | "relayUrl">>;

interface WalletConnectState {
  client: WalletConnectClient;
  keystore: keyStores.BrowserLocalStorageKeyStore;
  session: SessionTypes.Settled | null;
  subscriptions: Array<Subscription>;
}

const setupWalletConnectState = async (
  id: string,
  params: WalletConnectExtraOptions
): Promise<WalletConnectState> => {
  const client = new WalletConnectClient();
  const keystore = new keyStores.BrowserLocalStorageKeyStore(
    window.localStorage,
    `near-wallet-selector:${id}:keystore:`
  );
  let session: SessionTypes.Settled | null = null;

  await client.init(params);

  if (client.session.topics.length) {
    session = await client.session.get(client.session.topics[0]);
  }

  return {
    client,
    keystore,
    session,
    subscriptions: [],
  };
};

const WalletConnect: WalletBehaviourFactory<
  BridgeWallet,
  { params: WalletConnectExtraOptions }
<<<<<<< HEAD
> = async ({ id, options, params, provider, emitter, logger }) => {
  const _state = await setupWalletConnectState(id, params);

  const signer = new InMemorySigner(_state.keystore);
=======
> = async ({ options, store, params, emitter, logger }) => {
  const _state = await setupWalletConnectState(params);
>>>>>>> 297f4a5f

  const getChainId = () => {
    if (params.chainId) {
      return params.chainId;
    }

    const { networkId } = options.network;

    if (["mainnet", "testnet", "betanet"].includes(networkId)) {
      return `near:${networkId}`;
    }

    throw new Error("Invalid chain id");
  };

  const getAccounts = (accountIds?: Array<string>) => {
    const ids = accountIds || _state.session?.state.accounts || [];

    return ids.map((x) => ({ accountId: x.split(":")[2] }));
  };

  const cleanup = async () => {
    _state.subscriptions.forEach((subscription) => subscription.remove());

    await _state.keystore.clear();

    _state.subscriptions = [];
    _state.session = null;
  };

  const disconnect = async () => {
    if (_state.session) {
      const transactions: Array<Transaction> = [];
      const accounts = getAccounts();

      for (let i = 0; i < accounts.length; i += 1) {
        const account = accounts[i];
        const keyPair = await _state.keystore.getKey(
          options.network.networkId,
          account.accountId
        );

        transactions.push({
          signerId: account.accountId,
          receiverId: account.accountId,
          actions: [
            {
              type: "DeleteKey",
              params: {
                publicKey: keyPair.getPublicKey().toString(),
              },
            },
          ],
        });
      }

      await _state.client.request({
        timeout: 30 * 1000,
        topic: _state.session.topic,
        chainId: getChainId(),
        request: {
          method: "near_signAndSendTransactions",
          params: { transactions },
        },
      });

      await _state.client.disconnect({
        topic: _state.session.topic,
        reason: {
          code: 5900,
          message: "User disconnected",
        },
      });
    }

    await cleanup();
  };

  const requestFunctionCallAccess = async () => {
    const accounts = getAccounts();

    const { keyPairs, transactions } = accounts.reduce<{
      transactions: Array<Transaction>;
      keyPairs: Record<string, KeyPair>;
    }>(
      (result, account) => {
        const keyPair = utils.KeyPair.fromRandom("ed25519");

        result.keyPairs[account.accountId] = keyPair;

        result.transactions.push({
          signerId: account.accountId,
          receiverId: account.accountId,
          actions: [
            {
              type: "AddKey",
              params: {
                publicKey: keyPair.getPublicKey().toString(),
                accessKey: {
                  permission: {
                    receiverId: options.contractId,
                    methodNames: options.methodNames,
                  },
                },
              },
            },
          ],
        });

        return result;
      },
      { keyPairs: {}, transactions: [] }
    );

    await _state.client.request({
      timeout: 30 * 1000,
      topic: _state.session!.topic,
      chainId: getChainId(),
      request: {
        method: "near_signAndSendTransactions",
        params: { transactions },
      },
    });

    for (const accountId in keyPairs) {
      const keyPair = keyPairs[accountId];
      await _state.keystore.setKey(
        options.network.networkId,
        accountId,
        keyPair
      );
    }
  };

  const isFunctionCallTransaction = (transaction: Transaction) => {
    const accounts = getAccounts();
    const methodNames = options.methodNames || [];

    if (!accounts.some((x) => x.accountId === transaction.signerId)) {
      return false;
    }

    if (transaction.receiverId !== options.contractId) {
      return false;
    }

    return transaction.actions.every((action) => {
      if (action.type !== "FunctionCall") {
        return false;
      }

      const { methodName, deposit } = action.params;

      if (methodNames.length && !methodNames.includes(methodName)) {
        return false;
      }

      return parseFloat(deposit) <= 0;
    });
  };

  const setupEvents = () => {
    _state.subscriptions.push(
      _state.client.on("pairing_created", (pairing) => {
        logger.log("Pairing Created", pairing);
      })
    );

    _state.subscriptions.push(
      _state.client.on("session_updated", (updatedSession) => {
        logger.log("Session Updated", updatedSession);

        if (updatedSession.topic === _state.session?.topic) {
          (async () => {
            const updatedAccounts = getAccounts(updatedSession.state.accounts);
            const accounts = getAccounts();

            // Determine accounts that have been removed.
            for (let i = 0; i < accounts.length; i += 1) {
              const account = accounts[i];
              const valid = updatedAccounts.some(
                (x) => x.accountId === account.accountId
              );

              if (valid) {
                continue;
              }

              logger.log("Removing key pair for", account.accountId);

              await _state.keystore.removeKey(
                options.network.networkId,
                account.accountId
              );
            }

            // TODO: Determine accounts that have been added.
            // Maybe we should defer adding keys here because we might not have a pairing connection established.
            // The idea here is we would handle if we can't find the keyPair for a given account id before signing a transaction.

            _state.session = updatedSession;
            emitter.emit("accountsChanged", { accounts: getAccounts() });
          })();
        }
      })
    );

    _state.subscriptions.push(
      _state.client.on("session_deleted", async (deletedSession) => {
        logger.log("Session Deleted", deletedSession);

        if (deletedSession.topic === _state.session?.topic) {
          await cleanup();
          emitter.emit("disconnected", null);
        }
      })
    );
  };

  if (_state.session) {
    setupEvents();
  }

  return {
    async connect() {
      const existingAccounts = getAccounts();

      if (existingAccounts.length) {
        return existingAccounts;
      }

      try {
        _state.session = await _state.client.connect({
          metadata: params.metadata,
          timeout: 30 * 1000,
          permissions: {
            blockchain: {
              chains: [getChainId()],
            },
            jsonrpc: {
              methods: [
                "near_signAndSendTransaction",
                "near_signAndSendTransactions",
              ],
            },
          },
        });

        await requestFunctionCallAccess();

        setupEvents();

        return getAccounts();
      } catch (err) {
        await disconnect();

        throw err;
      }
    },

    disconnect,

    async getAccounts() {
      return getAccounts();
    },

<<<<<<< HEAD
    async signAndSendTransaction({
      signerId,
      receiverId = options.contractId,
      actions,
    }) {
=======
    async signAndSendTransaction({ signerId, receiverId, actions }) {
>>>>>>> 297f4a5f
      logger.log("signAndSendTransaction", { signerId, receiverId, actions });

      const accounts = getAccounts();
      const { contract } = store.getState();

      if (!_state.session || !accounts.length || !contract) {
        throw new Error("Wallet not connected");
      }

<<<<<<< HEAD
      const accounts = getAccounts();
      const [{ transaction, keyPair }] = await getTransactionsWithKeyPairs(
        [
          {
            signerId: signerId || accounts[0].accountId,
            receiverId,
=======
      return _state.client.request({
        timeout: 30 * 1000,
        topic: _state.session.topic,
        chainId: getChainId(),
        request: {
          method: "near_signAndSendTransaction",
          params: {
            signerId: signerId || accounts[0].accountId,
            receiverId: receiverId || contract.contractId,
>>>>>>> 297f4a5f
            actions,
          },
        ],
        _state.keystore,
        options.network
      );

      if (!keyPair) {
        // TODO: Make AddKey request (if it's only a FunctionCall list of Actions).
        return _state.client.request({
          timeout: 30 * 1000,
          topic: _state.session.topic,
          chainId: getChainId(),
          request: {
            method: "near_signAndSendTransaction",
            params: transaction,
          },
        });
      }

      const [signedTx] = await signTransactions(
        [transaction],
        signer,
        options.network
      );

      return provider.sendTransaction(signedTx);
    },

    async signAndSendTransactions({ transactions }) {
      logger.log("signAndSendTransactions", { transactions });

      if (!_state.session) {
        throw new Error("Wallet not connected");
      }

      const accounts = getAccounts();
      const pendingAddKeyTransactions: Array<Transaction> = [];
      const pendingKeyPairs: Record<string, KeyPair> = {};
      const txs = transactions.map((x) => ({
        signerId: x.signerId || accounts[0].accountId,
        receiverId: x.receiverId,
        actions: x.actions,
      }));

      for (let i = 0; i < txs.length; i += 1) {
        const transaction = txs[i];

        if (!isFunctionCallTransaction(transaction)) {
          return _state.client.request({
            timeout: 30 * 1000,
            topic: _state.session.topic,
            chainId: getChainId(),
            request: {
              method: "near_signAndSendTransactions",
              params: { transactions: txs },
            },
          });
        }

        const keyPair = await _state.keystore.getKey(
          options.network.networkId,
          transaction.signerId
        );

        if (!keyPair) {
          const newKeyPair = utils.KeyPair.fromRandom("ed25519");

          pendingKeyPairs[transaction.signerId] = newKeyPair;

          pendingAddKeyTransactions.push({
            signerId: transaction.signerId,
            receiverId: transaction.signerId,
            actions: [
              {
                type: "AddKey",
                params: {
                  publicKey: newKeyPair.getPublicKey().toString(),
                  accessKey: {
                    permission: {
                      receiverId: options.contractId,
                      methodNames: options.methodNames,
                    },
                  },
                },
              },
            ],
          });
        }
      }

      if (pendingAddKeyTransactions.length) {
        await _state.client.request({
          timeout: 30 * 1000,
          topic: _state.session.topic,
          chainId: getChainId(),
          request: {
            method: "near_signAndSendTransactions",
            params: { transactions: pendingAddKeyTransactions },
          },
        });
      }

      for (const accountId in pendingKeyPairs) {
        const keyPair = pendingKeyPairs[accountId];

        await _state.keystore.setKey(
          options.network.networkId,
          accountId,
          keyPair
        );
      }

      const signedTxs = await signTransactions(txs, signer, options.network);

      return Promise.all(
        signedTxs.map((signedTx) => provider.sendTransaction(signedTx))
      );
    },
  };
};

export function setupWalletConnect({
  projectId,
  metadata,
  chainId,
  relayUrl = "wss://relay.walletconnect.com",
  iconUrl = "./assets/wallet-connect-icon.png",
}: WalletConnectParams): WalletModuleFactory<BridgeWallet> {
  return async () => {
    return {
      id: "wallet-connect",
      type: "bridge",
      metadata: {
        name: "WalletConnect",
        description: null,
        iconUrl,
      },
      init: (options) => {
        return WalletConnect({
          ...options,
          params: {
            projectId,
            metadata,
            relayUrl,
            chainId,
          },
        });
      },
    };
  };
}<|MERGE_RESOLUTION|>--- conflicted
+++ resolved
@@ -1,11 +1,6 @@
-<<<<<<< HEAD
 import { utils, keyStores, KeyPair, InMemorySigner } from "near-api-js";
-import { AppMetadata, SessionTypes } from "@walletconnect/types";
-import {
-=======
 import type { AppMetadata, SessionTypes } from "@walletconnect/types";
 import type {
->>>>>>> 297f4a5f
   WalletModuleFactory,
   WalletBehaviourFactory,
   BridgeWallet,
@@ -63,15 +58,10 @@
 const WalletConnect: WalletBehaviourFactory<
   BridgeWallet,
   { params: WalletConnectExtraOptions }
-<<<<<<< HEAD
-> = async ({ id, options, params, provider, emitter, logger }) => {
+> = async ({ id, options, store, params, provider, emitter, logger }) => {
   const _state = await setupWalletConnectState(id, params);
 
   const signer = new InMemorySigner(_state.keystore);
-=======
-> = async ({ options, store, params, emitter, logger }) => {
-  const _state = await setupWalletConnectState(params);
->>>>>>> 297f4a5f
 
   const getChainId = () => {
     if (params.chainId) {
@@ -338,15 +328,7 @@
       return getAccounts();
     },
 
-<<<<<<< HEAD
-    async signAndSendTransaction({
-      signerId,
-      receiverId = options.contractId,
-      actions,
-    }) {
-=======
     async signAndSendTransaction({ signerId, receiverId, actions }) {
->>>>>>> 297f4a5f
       logger.log("signAndSendTransaction", { signerId, receiverId, actions });
 
       const accounts = getAccounts();
@@ -356,24 +338,11 @@
         throw new Error("Wallet not connected");
       }
 
-<<<<<<< HEAD
-      const accounts = getAccounts();
       const [{ transaction, keyPair }] = await getTransactionsWithKeyPairs(
         [
           {
             signerId: signerId || accounts[0].accountId,
-            receiverId,
-=======
-      return _state.client.request({
-        timeout: 30 * 1000,
-        topic: _state.session.topic,
-        chainId: getChainId(),
-        request: {
-          method: "near_signAndSendTransaction",
-          params: {
-            signerId: signerId || accounts[0].accountId,
             receiverId: receiverId || contract.contractId,
->>>>>>> 297f4a5f
             actions,
           },
         ],
