--- conflicted
+++ resolved
@@ -20,16 +20,10 @@
   const signedTransactions: Array<nearTransactions.SignedTransaction> = [];
 
   for (let i = 0; i < transactions.length; i++) {
-<<<<<<< HEAD
-    const publicKey = (
-      await signer.getPublicKey(transactions[i].signerId, network.networkId)
-    ).toString();
-=======
     const publicKey = await signer.getPublicKey(
       transactions[i].signerId,
       network.networkId
     );
->>>>>>> 297f4a5f
 
     const [block, accessKey] = await Promise.all([
       provider.block({ finality: "final" }),
