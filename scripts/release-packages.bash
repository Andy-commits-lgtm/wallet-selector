#!/usr/bin/env bash

OTP=123456
TAG=latest

npm publish dist/packages/core --tag "${TAG}" --otp "${OTP}"
npm publish dist/packages/modal-ui --tag "${TAG}" --otp "${OTP}"
npm publish dist/packages/modal-ui-js --tag "${TAG}" --otp "${OTP}"
npm publish dist/packages/wallet-utils --tag "${TAG}" --otp "${OTP}"
npm publish dist/packages/near-wallet --tag "${TAG}" --otp "${OTP}"
npm publish dist/packages/my-near-wallet --tag "${TAG}" --otp "${OTP}"
npm publish dist/packages/sender --tag "${TAG}" --otp "${OTP}"
npm publish dist/packages/math-wallet --tag "${TAG}" --otp "${OTP}"
npm publish dist/packages/nightly --tag "${TAG}" --otp "${OTP}"
npm publish dist/packages/ledger --tag "${TAG}" --otp "${OTP}"
npm publish dist/packages/wallet-connect --tag "${TAG}" --otp "${OTP}"
npm publish dist/packages/meteor-wallet --tag "${TAG}" --otp "${OTP}"
npm publish dist/packages/here-wallet --tag "${TAG}" --otp "${OTP}"
npm publish dist/packages/coin98-wallet --tag "${TAG}" --otp "${OTP}"
npm publish dist/packages/nearfi --tag "${TAG}" --otp "${OTP}"
npm publish dist/packages/finer-wallet --tag "${TAG}" --otp "${OTP}"
npm publish dist/packages/welldone-wallet --tag "${TAG}" --otp "${OTP}"
npm publish dist/packages/neth --tag "${TAG}" --otp "${OTP}"
npm publish dist/packages/account-export --tag "${TAG}" --otp "${OTP}"
npm publish dist/packages/narwallets --tag "${TAG}" --otp "${OTP}"
npm publish dist/packages/xdefi --tag "${TAG}" --otp "${OTP}"
npm publish dist/packages/near-snap --tag "${TAG}" --otp "${OTP}"
npm publish dist/packages/ramper-wallet --tag "${TAG}" --otp "${OTP}"
<<<<<<< HEAD
npm publish dist/packages/near-mobile-wallet --tag "${TAG}" --otp "${OTP}"
npm publish dist/packages/mintbase-wallet --tag "${TAG}" --otp "${OTP}"
=======
npm publish dist/packages/near-mobile-wallet --tag "${TAG}" --otp "${OTP}"
>>>>>>> 7ebe9964
<|MERGE_RESOLUTION|>--- conflicted
+++ resolved
@@ -26,9 +26,5 @@
 npm publish dist/packages/xdefi --tag "${TAG}" --otp "${OTP}"
 npm publish dist/packages/near-snap --tag "${TAG}" --otp "${OTP}"
 npm publish dist/packages/ramper-wallet --tag "${TAG}" --otp "${OTP}"
-<<<<<<< HEAD
 npm publish dist/packages/near-mobile-wallet --tag "${TAG}" --otp "${OTP}"
 npm publish dist/packages/mintbase-wallet --tag "${TAG}" --otp "${OTP}"
-=======
-npm publish dist/packages/near-mobile-wallet --tag "${TAG}" --otp "${OTP}"
->>>>>>> 7ebe9964
