--- conflicted
+++ resolved
@@ -17,12 +17,7 @@
 npm publish dist/packages/wallet-connect --tag "${TAG}" --otp "${OTP}"
 npm publish dist/packages/nightly-connect --tag "${TAG}" --otp "${OTP}"
 npm publish dist/packages/meteor-wallet --tag "${TAG}" --otp "${OTP}"
-<<<<<<< HEAD
 npm publish dist/packages/welldone-wallet --tag "${TAG}" --otp "${OTP}"
-npm publish dist/packages/default-wallets --tag "${TAG}" --otp "${OTP}"
-npm publish dist/packages/modal-ui-js --tag "${TAG}" --otp "${OTP}"
-=======
 npm publish dist/packages/here-wallet --tag "${TAG}" --otp "${OTP}"
 npm publish dist/packages/coin98-wallet --tag "${TAG}" --otp "${OTP}"
-npm publish dist/packages/nearfi --tag "${TAG}" --otp "${OTP}"
->>>>>>> fc5a5f8c
+npm publish dist/packages/nearfi --tag "${TAG}" --otp "${OTP}"