#!/usr/bin/env bash

OTP=123456
TAG=latest

npm publish dist/packages/core --tag "${TAG}" --otp "${OTP}"
npm publish dist/packages/modal-ui --tag "${TAG}" --otp "${OTP}"
npm publish dist/packages/modal-ui-js --tag "${TAG}" --otp "${OTP}"
npm publish dist/packages/default-wallets --tag "${TAG}" --otp "${OTP}"
npm publish dist/packages/wallet-utils --tag "${TAG}" --otp "${OTP}"
npm publish dist/packages/near-wallet --tag "${TAG}" --otp "${OTP}"
npm publish dist/packages/my-near-wallet --tag "${TAG}" --otp "${OTP}"
npm publish dist/packages/sender --tag "${TAG}" --otp "${OTP}"
npm publish dist/packages/math-wallet --tag "${TAG}" --otp "${OTP}"
npm publish dist/packages/nightly --tag "${TAG}" --otp "${OTP}"
npm publish dist/packages/ledger --tag "${TAG}" --otp "${OTP}"
npm publish dist/packages/wallet-connect --tag "${TAG}" --otp "${OTP}"
npm publish dist/packages/nightly-connect --tag "${TAG}" --otp "${OTP}"
npm publish dist/packages/meteor-wallet --tag "${TAG}" --otp "${OTP}"
npm publish dist/packages/here-wallet --tag "${TAG}" --otp "${OTP}"
npm publish dist/packages/coin98-wallet --tag "${TAG}" --otp "${OTP}"
npm publish dist/packages/nearfi --tag "${TAG}" --otp "${OTP}"
npm publish dist/packages/opto-wallet --tag "${TAG}" --otp "${OTP}"
<<<<<<< HEAD
npm publish dist/packages/welldone-wallet --tag "${TAG}" --otp "${OTP}"
=======
npm publish dist/packages/neth --tag "${TAG}" --otp "${OTP}"
>>>>>>> 5ca750a7
<|MERGE_RESOLUTION|>--- conflicted
+++ resolved
@@ -21,8 +21,5 @@
 npm publish dist/packages/coin98-wallet --tag "${TAG}" --otp "${OTP}"
 npm publish dist/packages/nearfi --tag "${TAG}" --otp "${OTP}"
 npm publish dist/packages/opto-wallet --tag "${TAG}" --otp "${OTP}"
-<<<<<<< HEAD
 npm publish dist/packages/welldone-wallet --tag "${TAG}" --otp "${OTP}"
-=======
-npm publish dist/packages/neth --tag "${TAG}" --otp "${OTP}"
->>>>>>> 5ca750a7
+npm publish dist/packages/neth --tag "${TAG}" --otp "${OTP}"