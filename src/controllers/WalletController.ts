import CustomWallet from "../wallets/CustomWallet";
import { getState, updateState } from "../state/State";
import modalHelper from "../modal/ModalHelper";
import NearWallet from "../wallets/browser/NearWallet";
import SenderWallet from "../wallets/injected/SenderWallet";
import LedgerWallet from "../wallets/hardware/LedgerWallet";
import EventHandler from "../utils/EventHandler";
import EventList from "../types/EventList";
import { LOCALSTORAGE_SIGNED_IN_WALLET_KEY } from "../constants";

class WalletController {
  constructor() {
    this.generateDefaultWallets();
    this.generateCustomWallets();
  }

  private generateDefaultWallets() {
    const state = getState();
    state.options.wallets.forEach((wallet) => {
      switch (wallet) {
        case "nearwallet":
          updateState((prevState) => ({
            ...prevState,
            walletProviders: {
              ...prevState.walletProviders,
              nearwallet: new NearWallet(),
            },
          }));
          break;
        case "senderwallet":
          updateState((prevState) => ({
            ...prevState,
            walletProviders: {
              ...prevState.walletProviders,
              senderwallet: new SenderWallet(),
            },
          }));
          break;
        case "ledgerwallet":
          updateState((prevState) => ({
            ...prevState,
            walletProviders: {
              ...prevState.walletProviders,
              ledgerwallet: new LedgerWallet(),
            },
          }));
          break;
        default:
          break;
      }
    });
  }

  private generateCustomWallets() {
    const state = getState();
    for (const name in state.options.customWallets) {
      state.walletProviders[name] = new CustomWallet(
        name,
        state.options.customWallets[name].name,
        state.options.customWallets[name].description,
        state.options.customWallets[name].icon,
        state.options.customWallets[name].onConnectFunction,
        state.options.customWallets[name].onDisconnectFunction,
        state.options.customWallets[name].isConnectedFunction
      );
    }
  }

  public showModal() {
    modalHelper.showModal();
  }

  public hideModal() {
    modalHelper.hideModal();
  }

  public isSignedIn() {
    const state = getState();
    return state.isSignedIn;
  }

<<<<<<< HEAD
  public signOut() {
    EventHandler.callEventHandler("disconnect");
    if (State.signedInWalletId !== null) {
      State.walletProviders[State.signedInWalletId].disconnect();
=======
  public async signOut() {
    const state = getState();
    if (state.signedInWalletId !== null) {
      state.walletProviders[state.signedInWalletId].disconnect();
>>>>>>> 7ef1ecb6
    }
    window.localStorage.removeItem(LOCALSTORAGE_SIGNED_IN_WALLET_KEY);
    updateState((prevState) => ({
      ...prevState,
      signedInWalletId: null,
      isSignedIn: false,
    }));
  }

  public async getAccount() {
    if (State.signedInWalletId !== null) {
      return State.walletProviders[State.signedInWalletId].getAccount();
    }
    return null;
  }

  on(event: EventList, callback: () => void) {
    EventHandler.addEventHandler(event, callback);
  }
}

export default WalletController;<|MERGE_RESOLUTION|>--- conflicted
+++ resolved
@@ -79,17 +79,11 @@
     return state.isSignedIn;
   }
 
-<<<<<<< HEAD
-  public signOut() {
+  public async signOut() {
     EventHandler.callEventHandler("disconnect");
-    if (State.signedInWalletId !== null) {
-      State.walletProviders[State.signedInWalletId].disconnect();
-=======
-  public async signOut() {
     const state = getState();
     if (state.signedInWalletId !== null) {
       state.walletProviders[state.signedInWalletId].disconnect();
->>>>>>> 7ef1ecb6
     }
     window.localStorage.removeItem(LOCALSTORAGE_SIGNED_IN_WALLET_KEY);
     updateState((prevState) => ({
@@ -100,8 +94,9 @@
   }
 
   public async getAccount() {
-    if (State.signedInWalletId !== null) {
-      return State.walletProviders[State.signedInWalletId].getAccount();
+    const state = getState();
+    if (state.signedInWalletId !== null) {
+      return state.walletProviders[state.signedInWalletId].getAccount();
     }
     return null;
   }
