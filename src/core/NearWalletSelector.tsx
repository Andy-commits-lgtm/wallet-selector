import React from "react";
import ReactDOM from "react-dom";

import WalletController, {
  SignInParams,
} from "../controllers/WalletController";
import Contract from "./Contract";
import Modal from "../modal/Modal";
import EventHandler, { Emitter, EventList } from "../utils/EventsHandler";
import getConfig from "../config";
import ProviderService from "../services/provider/ProviderService";
import { updateState } from "../state/State";
import { MODAL_ELEMENT_ID } from "../constants";
<<<<<<< HEAD
import { BuiltInWalletId, Options } from "../interfaces/Options";
=======
import { Options } from "../interfaces/Options";
>>>>>>> aaf9de13

export default class NearWalletSelector {
  private options: Options;

  private emitter: Emitter;
  private controller: WalletController;

  contract: Contract;

  constructor(options: Options) {
    const config = getConfig(options.networkId);

    const emitter = new EventHandler();
    const provider = new ProviderService(config.nodeUrl);
    const controller = new WalletController(options, provider, emitter);
    const contract = new Contract(options, provider, controller);

    this.options = options;
    this.emitter = emitter;
    this.controller = controller;
    this.contract = contract;
  }

  private renderModal() {
    const el = document.createElement("div");
    el.id = MODAL_ELEMENT_ID;
    document.body.appendChild(el);

    ReactDOM.render(
      <Modal options={this.options} wallets={this.controller.getWallets()} />,
      document.getElementById(MODAL_ELEMENT_ID)
    );
  }

  async init() {
    await this.controller.init();

    this.renderModal();
  }

  show() {
    updateState((prevState) => ({
      ...prevState,
      showModal: true,
      showWalletOptions: true,
      showLedgerDerivationPath: false,
      showSenderWalletNotInstalled: false,
      showSwitchNetwork: false,
    }));
  }

  hide() {
    updateState((prevState) => ({
      ...prevState,
      showModal: false,
    }));
  }

  signIn(params: SignInParams) {
    return this.controller.signIn(params);
  }

  signOut() {
    return this.controller.signOut();
  }

  isSignedIn() {
    return this.controller.isSignedIn();
  }

  getAccount() {
    return this.controller.getAccount();
  }

  on(event: EventList, callback: () => void) {
    return this.emitter.on(event, callback);
  }

  off(event: EventList, callback: () => void) {
    this.emitter.off(event, callback);
  }
}<|MERGE_RESOLUTION|>--- conflicted
+++ resolved
@@ -11,11 +11,7 @@
 import ProviderService from "../services/provider/ProviderService";
 import { updateState } from "../state/State";
 import { MODAL_ELEMENT_ID } from "../constants";
-<<<<<<< HEAD
-import { BuiltInWalletId, Options } from "../interfaces/Options";
-=======
 import { Options } from "../interfaces/Options";
->>>>>>> aaf9de13
 
 export default class NearWalletSelector {
   private options: Options;
