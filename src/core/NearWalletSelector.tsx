import React from "react";
import ReactDOM from "react-dom";

import Options from "../types/Options";
import WalletController from "../controllers/WalletController";
import { getState, updateState } from "../state/State";
<<<<<<< HEAD
import EventList from "../types/EventList";
import Contract from "./Contract";
import { MODAL_ELEMENT_ID } from "../constants";
import Modal from "../modal/Modal";
import getConfig from "../config";

export default class NearWalletSelector {
  private walletController: WalletController;
  contract: Contract;
=======
import SmartContract from "../contracts/SmartContract";
import { MODAL_ELEMENT_ID } from "../constants";
import Modal from "../modal/Modal";
import EventHandler, { Emitter } from "../utils/EventsHandler"
import EventList from "../types/EventList";

export default class NearWalletSelector {
  private walletController: WalletController;
  private contract: SmartContract;
  private emitter: Emitter
>>>>>>> f575590a

  constructor(options: Options) {
    if (options) {
      updateState((prevState) => ({
        ...prevState,
        options: {
          ...prevState.options,
          ...options,
        },
      }));
    }
<<<<<<< HEAD

=======
    this.emitter = new EventHandler()
    this.walletController = new WalletController(this.emitter);
>>>>>>> f575590a
    const state = getState();
    const config = getConfig(options.networkId);

    this.walletController = new WalletController();
    this.contract = new Contract(options.accountId, config.nodeUrl);

    if (state.signedInWalletId !== null) {
      state.walletProviders[state.signedInWalletId].init();
    }

    this.renderModal();
  }

  renderModal() {
    const el = document.createElement("div");
    el.id = MODAL_ELEMENT_ID;
    document.body.appendChild(el);

    ReactDOM.render(<Modal />, document.getElementById(MODAL_ELEMENT_ID));
  }

  showModal() {
    this.walletController.showModal();
  }

  hideModal() {
    this.walletController.hideModal();
  }

  isSignedIn() {
    return this.walletController.isSignedIn();
  }

  signOut() {
    return this.walletController.signOut();
  }

  getAccount() {
    return this.walletController.getAccount();
  }

  on(event: EventList, callback: () => {}) {
    this.emitter.on(event, callback);
  }
}<|MERGE_RESOLUTION|>--- conflicted
+++ resolved
@@ -4,28 +4,17 @@
 import Options from "../types/Options";
 import WalletController from "../controllers/WalletController";
 import { getState, updateState } from "../state/State";
-<<<<<<< HEAD
-import EventList from "../types/EventList";
 import Contract from "./Contract";
 import { MODAL_ELEMENT_ID } from "../constants";
 import Modal from "../modal/Modal";
+import EventHandler, { Emitter } from "../utils/EventsHandler"
+import EventList from "../types/EventList";
 import getConfig from "../config";
 
 export default class NearWalletSelector {
   private walletController: WalletController;
   contract: Contract;
-=======
-import SmartContract from "../contracts/SmartContract";
-import { MODAL_ELEMENT_ID } from "../constants";
-import Modal from "../modal/Modal";
-import EventHandler, { Emitter } from "../utils/EventsHandler"
-import EventList from "../types/EventList";
-
-export default class NearWalletSelector {
-  private walletController: WalletController;
-  private contract: SmartContract;
   private emitter: Emitter
->>>>>>> f575590a
 
   constructor(options: Options) {
     if (options) {
@@ -37,16 +26,12 @@
         },
       }));
     }
-<<<<<<< HEAD
 
-=======
-    this.emitter = new EventHandler()
-    this.walletController = new WalletController(this.emitter);
->>>>>>> f575590a
     const state = getState();
     const config = getConfig(options.networkId);
 
-    this.walletController = new WalletController();
+    this.emitter = new EventHandler()
+    this.walletController = new WalletController(this.emitter);
     this.contract = new Contract(options.accountId, config.nodeUrl);
 
     if (state.signedInWalletId !== null) {
