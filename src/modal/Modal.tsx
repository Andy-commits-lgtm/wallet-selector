import React, { ChangeEvent, MouseEvent, useEffect, useState } from "react";
import styles from "./Modal.styles";
import { getState, updateState, State } from "../state/State";
import { logger } from "../services/logging.service";
import { Options } from "../core/NearWalletSelector";
import { HardwareWallet, Wallet } from "../wallets/Wallet";
import { DEFAULT_DERIVATION_PATH } from "../constants";

declare global {
  // tslint:disable-next-line
  interface Window {
    updateWalletSelector: (state: State) => void;
  }
}

const getThemeClass = (theme: string | null) => {
  switch (theme) {
    case "dark":
      return "Modal-dark-theme";
    case "light":
      return "Modal-light-theme";
    default:
      return "";
  }
};

interface ModalProps {
  options: Options;
  wallets: Array<Wallet>;
}

const Modal: React.FC<ModalProps> = ({ options, wallets }) => {
  const [state, setState] = useState(getState());
  const [walletInfoVisible, setWalletInfoVisible] = useState(false);
  const [ledgerError, setLedgerError] = useState("");
  const [ledgerAccountId, setLedgerAccountId] = useState("");
  const [ledgerDerivationPath, setLedgerDerivationPath] = useState(
    DEFAULT_DERIVATION_PATH
  );
  const [isLoading, setIsLoading] = useState(false);

  const defaultDescription = "Please select a wallet to connect to this dApp:";

  useEffect(() => {
    window.updateWalletSelector = (nextState) => {
      setState(nextState);
    };
  }, []);

  const handleDismissClick = () => {
    updateState((prevState) => ({
      ...prevState,
      showModal: false,
    }));

    setLedgerDerivationPath(DEFAULT_DERIVATION_PATH);
    setLedgerError("");
    setWalletInfoVisible(false);
  };

  const handleDismissOutsideClick = (e: MouseEvent) => {
    e.preventDefault();

    if (e.target === e.currentTarget) {
      handleDismissClick();
    }
  };

  const handleDerivationPathChange = (e: ChangeEvent<HTMLInputElement>) => {
    setLedgerDerivationPath(e.target.value);
  };

  const handleAccountIdChange = (e: ChangeEvent<HTMLInputElement>) => {
    setLedgerAccountId(e.target.value);
  };

<<<<<<< HEAD
  const handleConnectClick = useCallback(async () => {
    setIsLoading(true);
    const wallet = state.walletProviders["ledgerwallet"] as ILedgerWallet;
=======
  const handleWalletClick = (wallet: Wallet) => () => {
    if (wallet.type === "hardware") {
      return updateState((prevState) => ({
        ...prevState,
        showWalletOptions: false,
        showLedgerDerivationPath: true,
      }));
    }

    wallet.signIn().catch((err) => {
      logger.log(`Failed to select ${wallet.name}`);
      logger.error(err);
    });
  };

  const handleConnectClick = () => {
    // TODO: Can't assume "ledger-wallet" once we implement more hardware wallets.
    const wallet = wallets.find(
      (x) => x.id === "ledger-wallet"
    ) as HardwareWallet;
>>>>>>> 68578124

    wallet.setDerivationPath(ledgerDerivationPath);
    wallet.setAccountId(ledgerAccountId);

<<<<<<< HEAD
    await wallet
      .signIn()
      .catch((err) => setLedgerError(`Error: ${err.message}`));
    setIsLoading(false);
  }, [state.walletProviders, ledgerDerivationPath, ledgerAccountId]);
=======
    wallet.signIn().catch((err) => setLedgerError(`Error: ${err.message}`));
  };
>>>>>>> 68578124

  return (
    <div style={{ display: state.showModal ? "block" : "none" }}>
      <style>{styles}</style>
      <div
        className={`Modal ${getThemeClass(options.theme)}`}
        onClick={handleDismissOutsideClick}
      >
        <div className="Modal-content">
          <div className="Modal-header">
            <h2>Connect Wallet</h2>
            <button onClick={handleDismissClick}>
              <svg
                xmlns="http://www.w3.org/2000/svg"
                height="24"
                viewBox="0 0 24 24"
                width="24"
                fill="#A7A7A7"
              >
                <path d="M0 0h24v24H0z" fill="none" />
                <path d="M19 6.41L17.59 5 12 10.59 6.41 5 5 6.41 10.59 12 5 17.59 6.41 19 12 13.41 17.59 19 19 17.59 13.41 12z" />
              </svg>
            </button>
          </div>
          <div
            style={{ display: state.showWalletOptions ? "block" : "none" }}
            className="Modal-body Modal-select-wallet-option"
          >
            <p className="Modal-description">
              {options.walletSelectorUI.description || defaultDescription}
            </p>
            <ul className="Modal-option-list">
              {wallets
                .filter((wallet) => wallet.isAvailable())
                .map((wallet) => {
                  const { id, name, description, iconUrl } = wallet;
                  const selected = state.selectedWalletId === id;

                  return (
                    <li
                      key={id}
                      id={id}
                      className={selected ? "selected-wallet" : ""}
                      onClick={selected ? undefined : handleWalletClick(wallet)}
                    >
                      <div title={description || ""}>
                        <img src={iconUrl} alt={name} />
                        <div>
                          <span>{name}</span>
                        </div>
                        {selected && (
                          <div className="selected-wallet-text">
                            <span>selected</span>
                          </div>
                        )}
                      </div>
                    </li>
                  );
                })}
            </ul>
          </div>
          <div
            style={{
              display: state.showLedgerDerivationPath ? "block" : "none",
            }}
            className="Modal-body Modal-choose-ledger-derivation-path"
          >
            <p>
              Make sure your Ledger is plugged in, then enter an account id and
              derivation path to connect:
            </p>
            <div className="derivation-paths-list">
              <div className="account-id">
                <input
                  type="text"
                  placeholder="Account ID"
                  autoFocus={true}
                  value={ledgerAccountId}
                  onChange={handleAccountIdChange}
                  readOnly={isLoading}
                />
              </div>
              <input
                type="text"
                className={ledgerError ? "input-error" : ""}
                placeholder="Derivation Path"
                value={ledgerDerivationPath}
                onChange={handleDerivationPathChange}
                readOnly={isLoading}
              />
              {ledgerError && <p className="error">{ledgerError}</p>}
            </div>
            <div className="derivation-paths--actions">
              <button
                className="left-button"
                onClick={handleDismissClick}
                disabled={isLoading}
              >
                Dismiss
              </button>
              <button
                className="right-button"
                onClick={handleConnectClick}
                disabled={isLoading}
              >
                {isLoading ? "Connecting..." : "Connect"}
              </button>
            </div>
          </div>
          <div
            style={{
              display: state.showSenderWalletNotInstalled ? "block" : "none",
            }}
            className="Modal-body Modal-wallet-not-installed"
          >
            <div className="icon-display">
              <img src="https://senderwallet.io/logo.png" alt="Sender Wallet" />
              <p>SenderWallet</p>
            </div>
            <p>
              You'll need to install SenderWallet to continue. After installing
              <span
                className="refresh-link"
                onClick={() => {
                  window.location.reload();
                }}
              >
                &nbsp;refresh the page.
              </span>
            </p>
            <div className="action-buttons">
              <button
                className="left-button"
                onClick={() => {
                  updateState((prevState) => ({
                    ...prevState,
                    showWalletOptions: true,
                    showSenderWalletNotInstalled: false,
                  }));
                }}
              >
                Back
              </button>
              <button
                className="right-button"
                onClick={() => {
                  window.open(
                    "https://chrome.google.com/webstore/detail/sender-wallet/epapihdplajcdnnkdeiahlgigofloibg",
                    "_blank"
                  );
                }}
              >
                Open SenderWallet
              </button>
            </div>
          </div>
          <div
            style={{ display: state.showSwitchNetwork ? "block" : "none" }}
            className="Modal-body Modal-switch-network-message"
          >
            <div className="header">
              <h2>You Must Change Networks</h2>
            </div>
            <div className="content">
              <p>
                We've detected that you need to change your wallet's network to
                <strong>{` ${options.networkId}`}</strong> for this dApp.
              </p>
              <p>
                Some wallets may not support changing networks. If you can not
                change networks you may consider switching to another wallet.
              </p>
            </div>
            <div className="actions">
              <button className="left-button" onClick={handleDismissClick}>
                Dismiss
              </button>
              <button
                className="right-button"
                onClick={() => {
                  updateState((prevState) => ({
                    ...prevState,
                    showWalletOptions: true,
                    showSwitchNetwork: false,
                  }));
                }}
              >
                Switch Wallet
              </button>
            </div>
          </div>
          {options.walletSelectorUI.explanation && (
            <div className="info">
              <span
                onClick={() => {
                  setWalletInfoVisible(!walletInfoVisible);
                }}
              >
                What is a Wallet?
              </span>
              <div
                className={`info-description ${
                  walletInfoVisible ? "show" : "hide"
                }-explanation`}
              >
                <p>{options.walletSelectorUI.explanation}</p>
              </div>
            </div>
          )}
        </div>
      </div>
    </div>
  );
};

export default Modal;<|MERGE_RESOLUTION|>--- conflicted
+++ resolved
@@ -74,11 +74,6 @@
     setLedgerAccountId(e.target.value);
   };
 
-<<<<<<< HEAD
-  const handleConnectClick = useCallback(async () => {
-    setIsLoading(true);
-    const wallet = state.walletProviders["ledgerwallet"] as ILedgerWallet;
-=======
   const handleWalletClick = (wallet: Wallet) => () => {
     if (wallet.type === "hardware") {
       return updateState((prevState) => ({
@@ -94,26 +89,21 @@
     });
   };
 
-  const handleConnectClick = () => {
+  const handleConnectClick = async () => {
+    setIsLoading(true);
     // TODO: Can't assume "ledger-wallet" once we implement more hardware wallets.
     const wallet = wallets.find(
       (x) => x.id === "ledger-wallet"
     ) as HardwareWallet;
->>>>>>> 68578124
 
     wallet.setDerivationPath(ledgerDerivationPath);
     wallet.setAccountId(ledgerAccountId);
 
-<<<<<<< HEAD
     await wallet
       .signIn()
       .catch((err) => setLedgerError(`Error: ${err.message}`));
     setIsLoading(false);
-  }, [state.walletProviders, ledgerDerivationPath, ledgerAccountId]);
-=======
-    wallet.signIn().catch((err) => setLedgerError(`Error: ${err.message}`));
-  };
->>>>>>> 68578124
+  };
 
   return (
     <div style={{ display: state.showModal ? "block" : "none" }}>
