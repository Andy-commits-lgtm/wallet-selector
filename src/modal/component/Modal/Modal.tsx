import React, { useEffect, useState } from "react";
import styles from "./Modal.styles";
import modalHelper from "../../ModalHelper";
import { getState } from "../../../state/State";
import ILedgerWallet from "../../../interfaces/ILedgerWallet";
import State from "../../../types/State";

declare global {
  // tslint:disable-next-line
  interface Window {
    updateWalletSelector: (state: State) => void;
  }
}

function Modal(): JSX.Element {
  const [state, setState] = useState(false);
  const [ledgerDerivationPath] = useState("44'/397'/0'/0'/0'");
  const [ledgerCustomDerivationPath, setLedgerCustomDerivationPath] = useState("44'/397'/0'/0'/0'");
  const [ledgerWalletError, setLedgerWalletError] = useState("");
  const [useCustomDerivationPath, setUseCustomDerivationPath] = useState(false);
  const [walletInfoVisible, setWalletInfoVisible] = useState(false);
  const defaultDescription = "Please select a wallet to connect to this dapp:";
  const [state, setState] = useState(getState());

  useEffect(() => {
    window.updateWalletSelector = (state) => {
      setState(state);
    };
  }, []);

  window["updateState"] = () => {
    setState(!state);
  };

  const mountedStyle = {
    animation: "inAnimation 350ms ease-in",
    maxHeight: "300px",
  };
  const unmountedStyle = {
    animation: "outAnimation 200ms ease-out",
    animationFillMode: "forwards",
  };

  function handleCloseModal(event: any) {
    event.preventDefault();
    if (event.target === event.currentTarget) onCloseModalHandler();
  }

  function onCloseModalHandler() {
    modalHelper.hideModal();
    setUseCustomDerivationPath(false);
    setLedgerCustomDerivationPath("44'/397'/0'/0'/0'");
    setLedgerWalletError("");
    setWalletInfoVisible(false);
  }

  function getThemeClass(theme: string | null) {
    let themeClass = "";
    switch (theme) {
      case "dark":
        themeClass = "Modal-dark-theme";
        break;
      case "light":
        themeClass = "Modal-light-theme";
        break;
      default:
        themeClass = "";
        break;
    }
    return themeClass;
  }

  function onUseCustomPathHandler() {
    setUseCustomDerivationPath(true);
  }

  function onUseDefaultDerivationPathHandler() {
    setUseCustomDerivationPath(false);
    setLedgerWalletError("");
  }

  function onCustomDerivationPathChangeHandler(event: any) {
    setLedgerCustomDerivationPath(event.target.value);
  }

  return (
    <div>
      <style>{styles}</style>
<<<<<<< HEAD
      <div className={`Modal ${getThemeClass(State.options.theme)}`} onClick={handleCloseModal}>
        <div className="Modal-content">
          <div className="Modal-body Modal-select-wallet-option">
            <p>{State.options.walletSelectorUI.description || defaultDescription}</p>
            <ul className="Modal-option-list">
              {State.options.wallets.map((wallet: string) => {
                if (!State.walletProviders[wallet] || !State.walletProviders[wallet].getShowWallet()) return null;
=======
      <div
        className={`Modal ${getThemeClass(state.options.theme)}`}
        onClick={handleCloseModal}
      >
        <div className="Modal-content">
          <div className="Modal-body Modal-select-wallet-option">
            <p>
              {state.options.walletSelectorUI.description || defaultDescription}
            </p>
            <ul className="Modal-option-list">
              {state.options.wallets.map((wallet: string) => {
                if (
                  !state.walletProviders[wallet] ||
                  !state.walletProviders[wallet].getShowWallet()
                )
                  return null;
>>>>>>> 7ef1ecb6
                return (
                  <li
                    className={
                      state.signedInWalletId ===
                      state.walletProviders[wallet].getId()
                        ? "selected-wallet"
                        : ""
                    }
                    id={state.walletProviders[wallet].getId()}
                    key={state.walletProviders[wallet].getName()}
                    onClick={async () => {
                      await state.walletProviders[wallet].walletSelected();
                    }}
                  >
                    <div title={state.walletProviders[wallet].getDescription()}>
                      <img
                        src={state.walletProviders[wallet].getIcon()}
                        alt={state.walletProviders[wallet].getName()}
                      />
                      <div>
                        <span>{state.walletProviders[wallet].getName()}</span>
                      </div>
                      {state.signedInWalletId ===
                        state.walletProviders[wallet].getId() && (
                        <div className="selected-wallet-text">
                          <span>selected</span>
                        </div>
                      )}
                    </div>
                  </li>
                );
              })}
            </ul>
          </div>
          <div className="Modal-body Modal-choose-ledger-derivation-path">
            <p>Make sure your Ledger is plugged in, then select a derivation path to connect your accounts:</p>
            <div className="derivation-paths-list">
              <button
                className={!useCustomDerivationPath ? "path-option-highlighted" : ""}
                onClick={onUseDefaultDerivationPathHandler}
              >
                NEAR - 44'/397'/0'/0'/0'
              </button>
              {!useCustomDerivationPath && (
                <button
                  className={useCustomDerivationPath ? "path-option-highlighted" : ""}
                  onClick={onUseCustomPathHandler}
                >
                  Custom Path
                </button>
              )}
              {useCustomDerivationPath && (
                <input
                  className={ledgerWalletError ? "input-error" : ""}
                  type="text"
                  placeholder="custom derivation path"
                  value={ledgerCustomDerivationPath}
                  onChange={onCustomDerivationPathChangeHandler}
                />
              )}
              {ledgerWalletError && <p className="error">{ledgerWalletError}</p>}
            </div>
            <div className="derivation-paths--actions">
              <button className="left-button" onClick={onCloseModalHandler}>
                Dismiss
              </button>
              <button
                className="right-button"
                onClick={async () => {
                  let derivationPath = ledgerDerivationPath;
                  if (useCustomDerivationPath) {
                    derivationPath = ledgerCustomDerivationPath;
                  }

                  try {
<<<<<<< HEAD
                    const ledgerWalletProvider = State.walletProviders["ledgerwallet"] as ILedgerWallet;
=======
                    const ledgerWalletProvider = state.walletProviders[
                      "ledgerwallet"
                    ] as ILedgerWallet;
>>>>>>> 7ef1ecb6
                    ledgerWalletProvider.setDerivationPath(derivationPath);
                    await ledgerWalletProvider.signIn();
                  } catch (e) {
                    setLedgerWalletError(`Error: ${e.message}`);
                  }
                }}
              >
                Connect
              </button>
            </div>
          </div>
          <div className="Modal-body Modal-wallet-not-installed">
            <div className="icon-display">
              <img src="https://senderwallet.io/logo.png" alt="Sender Wallet" />
              <p>SenderWallet</p>
            </div>
            <p>
              You'll need to install SenderWallet to continue. After installing
              <span
                className="refresh-link"
                onClick={() => {
                  window.location.reload();
                }}
              >
                &nbsp;refresh the page.
              </span>
            </p>
            <div className="action-buttons">
              <button
                className="left-button"
                onClick={() => {
                  modalHelper.hideSenderWalletNotInstalledMessage();
                  modalHelper.openSelectWalletOptionModal();
                }}
              >
                Back
              </button>
              <button
                className="right-button"
                onClick={() => {
                  window.open(
                    "https://chrome.google.com/webstore/detail/sender-wallet/epapihdplajcdnnkdeiahlgigofloibg",
                    "_blank"
                  );
                }}
              >
                Open SenderWallet
              </button>
            </div>
          </div>
          <div className="Modal-body Modal-switch-network-message">
            <div className="header">
              <h2>You Must Change Networks</h2>
            </div>
            <div className="content">
              <p>We've detected that you need to change your wallet's network for this Dapp.</p>
              <p>
                Some wallets may not support changing networks. If you can not change networks you may consider
                switching to another wallet.
              </p>
            </div>
            <div className="actions">
              <button className="left-button" onClick={onCloseModalHandler}>
                Dismiss
              </button>
              <button
                className="right-button"
                onClick={() => {
                  modalHelper.openSelectWalletOptionModal();
                  modalHelper.hideSwitchNetworkMessage();
                }}
              >
                Switch Wallet
              </button>
            </div>
          </div>
          {state.options.walletSelectorUI.explanation && (
            <div className="info">
              <span
                onClick={() => {
                  setWalletInfoVisible(!walletInfoVisible);
                }}
              >
                What is a Wallet?
              </span>
<<<<<<< HEAD
              <div className="info-description" style={walletInfoVisible ? mountedStyle : unmountedStyle}>
                <p>{State.options.walletSelectorUI.explanation}</p>
=======
              <div
                className="info-description"
                style={walletInfoVisible ? mountedStyle : unmountedStyle}
              >
                <p>{state.options.walletSelectorUI.explanation}</p>
>>>>>>> 7ef1ecb6
              </div>
            </div>
          )}
        </div>
      </div>
    </div>
  );
}

export default Modal;<|MERGE_RESOLUTION|>--- conflicted
+++ resolved
@@ -13,9 +13,9 @@
 }
 
 function Modal(): JSX.Element {
-  const [state, setState] = useState(false);
   const [ledgerDerivationPath] = useState("44'/397'/0'/0'/0'");
-  const [ledgerCustomDerivationPath, setLedgerCustomDerivationPath] = useState("44'/397'/0'/0'/0'");
+  const [ledgerCustomDerivationPath, setLedgerCustomDerivationPath] =
+    useState("44'/397'/0'/0'/0'");
   const [ledgerWalletError, setLedgerWalletError] = useState("");
   const [useCustomDerivationPath, setUseCustomDerivationPath] = useState(false);
   const [walletInfoVisible, setWalletInfoVisible] = useState(false);
@@ -27,10 +27,6 @@
       setState(state);
     };
   }, []);
-
-  window["updateState"] = () => {
-    setState(!state);
-  };
 
   const mountedStyle = {
     animation: "inAnimation 350ms ease-in",
@@ -86,15 +82,6 @@
   return (
     <div>
       <style>{styles}</style>
-<<<<<<< HEAD
-      <div className={`Modal ${getThemeClass(State.options.theme)}`} onClick={handleCloseModal}>
-        <div className="Modal-content">
-          <div className="Modal-body Modal-select-wallet-option">
-            <p>{State.options.walletSelectorUI.description || defaultDescription}</p>
-            <ul className="Modal-option-list">
-              {State.options.wallets.map((wallet: string) => {
-                if (!State.walletProviders[wallet] || !State.walletProviders[wallet].getShowWallet()) return null;
-=======
       <div
         className={`Modal ${getThemeClass(state.options.theme)}`}
         onClick={handleCloseModal}
@@ -111,7 +98,6 @@
                   !state.walletProviders[wallet].getShowWallet()
                 )
                   return null;
->>>>>>> 7ef1ecb6
                 return (
                   <li
                     className={
@@ -147,17 +133,24 @@
             </ul>
           </div>
           <div className="Modal-body Modal-choose-ledger-derivation-path">
-            <p>Make sure your Ledger is plugged in, then select a derivation path to connect your accounts:</p>
+            <p>
+              Make sure your Ledger is plugged in, then select a derivation path
+              to connect your accounts:
+            </p>
             <div className="derivation-paths-list">
               <button
-                className={!useCustomDerivationPath ? "path-option-highlighted" : ""}
+                className={
+                  !useCustomDerivationPath ? "path-option-highlighted" : ""
+                }
                 onClick={onUseDefaultDerivationPathHandler}
               >
                 NEAR - 44'/397'/0'/0'/0'
               </button>
               {!useCustomDerivationPath && (
                 <button
-                  className={useCustomDerivationPath ? "path-option-highlighted" : ""}
+                  className={
+                    useCustomDerivationPath ? "path-option-highlighted" : ""
+                  }
                   onClick={onUseCustomPathHandler}
                 >
                   Custom Path
@@ -172,7 +165,9 @@
                   onChange={onCustomDerivationPathChangeHandler}
                 />
               )}
-              {ledgerWalletError && <p className="error">{ledgerWalletError}</p>}
+              {ledgerWalletError && (
+                <p className="error">{ledgerWalletError}</p>
+              )}
             </div>
             <div className="derivation-paths--actions">
               <button className="left-button" onClick={onCloseModalHandler}>
@@ -187,13 +182,9 @@
                   }
 
                   try {
-<<<<<<< HEAD
-                    const ledgerWalletProvider = State.walletProviders["ledgerwallet"] as ILedgerWallet;
-=======
                     const ledgerWalletProvider = state.walletProviders[
                       "ledgerwallet"
                     ] as ILedgerWallet;
->>>>>>> 7ef1ecb6
                     ledgerWalletProvider.setDerivationPath(derivationPath);
                     await ledgerWalletProvider.signIn();
                   } catch (e) {
@@ -249,10 +240,13 @@
               <h2>You Must Change Networks</h2>
             </div>
             <div className="content">
-              <p>We've detected that you need to change your wallet's network for this Dapp.</p>
               <p>
-                Some wallets may not support changing networks. If you can not change networks you may consider
-                switching to another wallet.
+                We've detected that you need to change your wallet's network for
+                this Dapp.
+              </p>
+              <p>
+                Some wallets may not support changing networks. If you can not
+                change networks you may consider switching to another wallet.
               </p>
             </div>
             <div className="actions">
@@ -279,16 +273,11 @@
               >
                 What is a Wallet?
               </span>
-<<<<<<< HEAD
-              <div className="info-description" style={walletInfoVisible ? mountedStyle : unmountedStyle}>
-                <p>{State.options.walletSelectorUI.explanation}</p>
-=======
               <div
                 className="info-description"
                 style={walletInfoVisible ? mountedStyle : unmountedStyle}
               >
                 <p>{state.options.walletSelectorUI.explanation}</p>
->>>>>>> 7ef1ecb6
               </div>
             </div>
           )}
