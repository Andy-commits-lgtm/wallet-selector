--- conflicted
+++ resolved
@@ -69,9 +69,7 @@
       <div className={`Modal ${getThemeClass(State.options.theme)}`} onClick={handleCloseModal}>
         <div className="Modal-content">
           <div className="Modal-body Modal-select-wallet-option">
-            <p>
-              {State.options.walletSelectorUI.description || defaultDescription}
-            </p>
+            <p>{State.options.walletSelectorUI.description || defaultDescription}</p>
             <ul className="Modal-option-list">
               {State.options.wallets.map((wallet: string) => {
                 if (!State.walletProviders[wallet] || !State.walletProviders[wallet].getShowWallet()) return null;
@@ -147,22 +145,6 @@
               </button>
             </div>
           </div>
-<<<<<<< HEAD
-          <div className="info">
-            <span
-              onClick={() => {
-                setWalletInfoVisible(!walletInfoVisible);
-              }}
-            >
-              What is a Wallet?
-            </span>
-            <div className="info-description" style={walletInfoVisible ? mountedStyle : unmountedStyle}>
-              <p>
-                Wallets are used to send, receive, and store digital assets. There are different types of wallets. They
-                can be an extension added to your browser, a hardware device plugged into your computer, web-based, or
-                as an app on your phone.
-              </p>
-=======
           {State.options.walletSelectorUI.explanation && (
             <div className="info">
               <span
@@ -172,13 +154,9 @@
               >
                 What is a Wallet?
               </span>
-              <div
-                className="info-description"
-                style={walletInfoVisible ? mountedStyle : unmountedStyle}
-              >
+              <div className="info-description" style={walletInfoVisible ? mountedStyle : unmountedStyle}>
                 <p>{State.options.walletSelectorUI.explanation}</p>
               </div>
->>>>>>> d9c40c97
             </div>
           )}
         </div>
