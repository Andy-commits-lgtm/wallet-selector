--- conflicted
+++ resolved
@@ -22,14 +22,8 @@
     isSignedIn:
       localStorage.getItem(LOCALSTORAGE_SIGNED_IN_WALLET_KEY) !== null,
     signedInWalletId: localStorage.getItem(LOCALSTORAGE_SIGNED_IN_WALLET_KEY),
+    nearConnection: null,
   },
-<<<<<<< HEAD
-  walletProviders: {},
-  isSignedIn: localStorage.getItem(LOCALSTORAGE_SIGNED_IN_WALLET_KEY) !== null,
-  signedInWalletId: localStorage.getItem(LOCALSTORAGE_SIGNED_IN_WALLET_KEY),
-  nearConnection: null,
-=======
->>>>>>> 7ef1ecb6
 };
 
 export const updateState = (func: (prevState: State) => State) => {
