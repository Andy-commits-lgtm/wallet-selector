--- conflicted
+++ resolved
@@ -55,15 +55,11 @@
   abstract disconnect(): Promise<void>;
   abstract isConnected(): Promise<boolean>;
   abstract signIn(): Promise<void>;
-<<<<<<< HEAD
   abstract getAccount(): Promise<any>;
-  abstract callContract(method: string, args?: any, gas?: string, deposit?: string): Promise<any>;
-=======
   abstract callContract(
     method: string,
     args?: any,
     gas?: string,
     deposit?: string
   ): Promise<any>;
->>>>>>> 7ef1ecb6
 }