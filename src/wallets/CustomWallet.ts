--- conflicted
+++ resolved
@@ -60,15 +60,7 @@
     throw new Error("Not implemented");
   }
 
-<<<<<<< HEAD
-  async call() {}
-=======
-  async view() {
-    throw new Error("Not implemented");
-  }
-
   async call() {
     throw new Error("Not implemented");
   }
->>>>>>> 3f60a903
 }