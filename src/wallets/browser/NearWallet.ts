--- conflicted
+++ resolved
@@ -3,15 +3,8 @@
 
 import BrowserWallet from "../types/BrowserWallet";
 import INearWallet from "../../interfaces/INearWallet";
-<<<<<<< HEAD
-import { WalletConnection, Contract } from "near-api-js";
-import { getState } from "../../state/State";
-import { Emitter } from "../../utils/EventsHandler";
-=======
-import EventHandler from "../../utils/EventHandler";
 import { getState } from "../../state/State";
 import { CallParams, ViewParams, FunctionCallAction } from "../../interfaces/IWallet";
->>>>>>> 88933653
 
 class NearWallet extends BrowserWallet implements INearWallet {
   private wallet: WalletConnection;
