--- conflicted
+++ resolved
@@ -1,12 +1,8 @@
 import BrowserWallet from "../types/BrowserWallet";
 import INearWallet from "../../interfaces/INearWallet";
 import EventHandler from "../../utils/EventHandler";
-<<<<<<< HEAD
-import State from "../../state/State";
 import { WalletConnection, Contract } from "near-api-js";
-=======
 import { getState } from "../../state/State";
->>>>>>> 7ef1ecb6
 
 export default class NearWallet extends BrowserWallet implements INearWallet {
   private wallet: WalletConnection;
@@ -28,13 +24,15 @@
   }
 
   async init() {
-    if (!State.nearConnection) return;
-    this.wallet = new WalletConnection(State.nearConnection, "near_app");
+    const state = getState();
+    if (!state.nearConnection) return;
+    this.wallet = new WalletConnection(state.nearConnection, "near_app");
     EventHandler.callEventHandler("init");
   }
 
   async signIn() {
-    this.wallet.requestSignIn(State.options.contract.address).then(() => {
+    const state = getState();
+    this.wallet.requestSignIn(state.options.contract.address).then(() => {
       this.setWalletAsSignedIn();
       EventHandler.callEventHandler("signIn");
     });
@@ -50,7 +48,6 @@
     return this.wallet.isSignedIn();
   }
 
-<<<<<<< HEAD
   async getAccount(): Promise<any> {
     if (!this.isConnected()) return null;
     return {
@@ -59,8 +56,6 @@
     };
   }
 
-  async callContract(method: string, args?: any, gas?: string, deposit?: string): Promise<any> {
-=======
   async callContract(
     method: string,
     args?: any,
@@ -68,7 +63,6 @@
     deposit?: string
   ): Promise<any> {
     const state = getState();
->>>>>>> 7ef1ecb6
     if (!this.contract) {
       this.contract = new Contract(
         this.wallet.account(),
