import BrowserWallet from "../types/BrowserWallet";
import { keyStores, connect, WalletConnection, Contract } from "near-api-js";
<<<<<<< HEAD
=======
import SmartContract from "../../contracts/SmartContract";
>>>>>>> 8794ffe4
import getConfig from "../../config";
import INearWallet from "../../interfaces/INearWallet";
import EventHandler from "../../utils/EventHandler";
import State from "../../state/State";

export default class NearWallet extends BrowserWallet implements INearWallet {
  private wallet: WalletConnection;
<<<<<<< HEAD
  private contract: Contract;

=======
  private contract: Contract
  
>>>>>>> 8794ffe4
  constructor() {
    super("nearwallet", "Near Wallet", "Near Wallet", "https://cryptologos.cc/logos/near-protocol-near-logo.png");

    this.connect();
  }

  async walletSelected() {
    this.signIn();
  }

  async connect() {
    // get network configuration values from config.js
    // based on the network ID we pass to getConfig()
    const nearConfig = getConfig(process.env.NODE_ENV || "testnet");

    // create a keyStore for signing transactions using the user's key
    // which is located in the browser local storage after user logs in
    const keyStore = new keyStores.BrowserLocalStorageKeyStore();

    // Initializing connection to the NEAR testnet
    const near = await connect({ keyStore, ...nearConfig, headers: {} });
    this.wallet = new WalletConnection(near, "near_app");

    EventHandler.callEventHandler("connect");
  }

  async init() {
    this.connect();
  }

  async signIn() {
    this.wallet
      .requestSignIn(
        "gent.testnet" // contract requesting access
      )
      .then(() => {
        this.setWalletAsSignedIn();
        EventHandler.callEventHandler("signIn");
      });
  }
<<<<<<< HEAD

=======
  async getWallet(): Promise<any> {
      return {
        wallet: this.wallet,
        id: this.id
      }
  }
  async getContract(): Promise<any> {
      return {
        contract: this.contract,
        account: this.wallet.account()
      }      
  }
  async setContract(viewMethods: any, changeMethods: any): Promise<boolean> {

    this.contract = SmartContract.NearContract(
      this.wallet.account(),
      'gent.testnet',
      viewMethods,
      changeMethods
    );


    return true
  }
  async connected() {
    if(!this.wallet) return;
    EventHandler.callEventHandler("connected");
  }
>>>>>>> 8794ffe4
  async disconnect() {
    if (!this.wallet) return;
    this.wallet.signOut();
    EventHandler.callEventHandler("disconnect");
  }

  async isConnected(): Promise<boolean> {
    if (!this.wallet) return false;
    return this.wallet.isSignedIn();
  }

  async callContract(method: string, args?: any, gas?: string, deposit?: string): Promise<any> {
    if (!this.contract) {
      this.contract = new Contract(this.wallet.account(), State.options.contract.address, {
        viewMethods: State.options.contract.viewMethods,
        changeMethods: State.options.contract.changeMethods,
      });
    }
    console.log(this.contract, method, args, gas, deposit);
    return this.contract[method](args);
  }
}<|MERGE_RESOLUTION|>--- conflicted
+++ resolved
@@ -1,9 +1,5 @@
 import BrowserWallet from "../types/BrowserWallet";
 import { keyStores, connect, WalletConnection, Contract } from "near-api-js";
-<<<<<<< HEAD
-=======
-import SmartContract from "../../contracts/SmartContract";
->>>>>>> 8794ffe4
 import getConfig from "../../config";
 import INearWallet from "../../interfaces/INearWallet";
 import EventHandler from "../../utils/EventHandler";
@@ -11,13 +7,8 @@
 
 export default class NearWallet extends BrowserWallet implements INearWallet {
   private wallet: WalletConnection;
-<<<<<<< HEAD
   private contract: Contract;
 
-=======
-  private contract: Contract
-  
->>>>>>> 8794ffe4
   constructor() {
     super("nearwallet", "Near Wallet", "Near Wallet", "https://cryptologos.cc/logos/near-protocol-near-logo.png");
 
@@ -58,38 +49,6 @@
         EventHandler.callEventHandler("signIn");
       });
   }
-<<<<<<< HEAD
-
-=======
-  async getWallet(): Promise<any> {
-      return {
-        wallet: this.wallet,
-        id: this.id
-      }
-  }
-  async getContract(): Promise<any> {
-      return {
-        contract: this.contract,
-        account: this.wallet.account()
-      }      
-  }
-  async setContract(viewMethods: any, changeMethods: any): Promise<boolean> {
-
-    this.contract = SmartContract.NearContract(
-      this.wallet.account(),
-      'gent.testnet',
-      viewMethods,
-      changeMethods
-    );
-
-
-    return true
-  }
-  async connected() {
-    if(!this.wallet) return;
-    EventHandler.callEventHandler("connected");
-  }
->>>>>>> 8794ffe4
   async disconnect() {
     if (!this.wallet) return;
     this.wallet.signOut();
