import { WalletConnection, transactions } from "near-api-js";
import BN from "bn.js";

import BrowserWallet from "../types/BrowserWallet";
import INearWallet from "../../interfaces/INearWallet";
import { Emitter } from "../../utils/EventsHandler";
import { getState } from "../../state/State";
<<<<<<< HEAD
import { CallParams, FunctionCallAction } from "../../interfaces/IWallet";
=======
import {
  CallParams,
  ViewParams,
  FunctionCallAction,
} from "../../interfaces/IWallet";
>>>>>>> 3f60a903

class NearWallet extends BrowserWallet implements INearWallet {
  private wallet: WalletConnection;

  constructor(emitter: Emitter) {
    super(
      emitter,
      "nearwallet",
      "Near Wallet",
      "Near Wallet",
      "https://cryptologos.cc/logos/near-protocol-near-logo.png"
    );

    this.init();
  }

  async walletSelected() {
    await this.signIn();
  }

  async init() {
    const state = getState();
    if (!state.nearConnection) return;
    this.wallet = new WalletConnection(state.nearConnection, "near_app");
    if (this.wallet.isSignedIn()) {
      this.setWalletAsSignedIn();
    }
  }

  async signIn() {
    const state = getState();
    this.wallet.requestSignIn(state.options.accountId).then(() => {
      if (!this.wallet.isSignedIn()) {
        return;
      }
      this.setWalletAsSignedIn();
      this.emitter.emit("signIn");
    });
  }
  async disconnect() {
    if (!this.wallet) return;
    this.wallet.signOut();
    this.emitter.emit("disconnect");
  }

  async isConnected(): Promise<boolean> {
    if (!this.wallet) return false;
    return this.wallet.isSignedIn();
  }

  async getAccount(): Promise<any> {
    if (!this.isConnected()) return null;
    return {
      accountId: this.wallet.getAccountId(),
      balance: (await this.wallet.account().state()).amount,
    };
  }

  transformActions(actions: Array<FunctionCallAction>) {
    return actions.map((action) => {
      return transactions.functionCall(
        action.methodName,
        action.args,
        new BN(action.gas),
        new BN(action.deposit)
      );
    });
  }

  async call({ receiverId, actions }: CallParams) {
    const account = this.wallet.account();

    console.log("NearWallet:call", { receiverId, actions });

    // @ts-ignore
    // near-api-js marks this method as protected.
    return account.signAndSendTransaction({
      receiverId,
      actions: this.transformActions(actions),
    });
  }
}

export default NearWallet;<|MERGE_RESOLUTION|>--- conflicted
+++ resolved
@@ -5,15 +5,7 @@
 import INearWallet from "../../interfaces/INearWallet";
 import { Emitter } from "../../utils/EventsHandler";
 import { getState } from "../../state/State";
-<<<<<<< HEAD
 import { CallParams, FunctionCallAction } from "../../interfaces/IWallet";
-=======
-import {
-  CallParams,
-  ViewParams,
-  FunctionCallAction,
-} from "../../interfaces/IWallet";
->>>>>>> 3f60a903
 
 class NearWallet extends BrowserWallet implements INearWallet {
   private wallet: WalletConnection;
