import HardwareWallet from "../types/HardwareWallet";
import LedgerTransportWebHid from "@ledgerhq/hw-transport-webhid";
import { listen } from "@ledgerhq/logs";
import bs58 from "bs58";
import ILedgerWallet from "../../interfaces/ILedgerWallet";
import { getState, updateState } from "../../state/State";
import { providers, transactions, utils } from "near-api-js";
import BN from "bn.js";
import { Emitter } from "../../utils/EventsHandler";
import { CallParams } from "../../interfaces/IWallet";

export default class LedgerWallet extends HardwareWallet implements ILedgerWallet {
  private readonly CLA = 0x80;
  private readonly GET_ADDRESS_INS = 0x04;
  private readonly SIGN_INS = 0x02;

  private readonly LEDGER_LOCALSTORAGE_PUBLIC_KEY = "ledgerPublicKey";
  private readonly LEDGER_LOCALSTORAGE_DERIVATION_PATH = "ledgerDerivationPath";

  private debugMode = false;
  private derivationPath = "44'/397'/0'/0'/0'";
  private publicKey: Uint8Array;
  private accountId: string;
  private nonce: number;

  constructor(emitter: Emitter) {
    super(
      emitter,
      "ledgerwallet",
      "Ledger Wallet",
      "Ledger Wallet",
      "data:image/png;base64,iVBORw0KGgoAAAANSUhEUgAAAMgAAADICAMAAACahl6sAAAAYFBMVEX///8zN0aZm6Jwc305PUtiZXGvsbbi4uSmp67n5+m+v8Q1OUdFSVb6+vr19fY+QlDt7e56fYbT1NdTVmPHyMyGiJFqbXdbXmlWWWWgoah7foeSlJx1eIJLT1yztbrw8fKmGsZBAAACeklEQVR4nO3d2XKCMBhAYSIUAUEQt9b1/d+yetPaGshMlp+0nnMN0k8lUGZMkoSIiIiIiIiIiIiIXr6mK+cP6Ta5zp0ruyYkostXa/WjTLfZTPnonBbat8m9ard4OlpAyL19vvTPWOuOFBiiVF34/Y6VO/1xgkOUeu89Oqp24CgCELX48Ob4GDyIBESpg6ev13H4EDIQlXqRDH8eYhB18uCoxg4gBVEzZ0c5dJ7LQtTGFTIw7opDzo6XxtEvliREHd0g2uv5JJCsc3EYPhBJiNv5Pn6GyEJqh4tJ93y/Ox3EZeDKTa8tCtnaQ1ZRQdb2EMOYJQxR1peSxvjSshDr/0yukUEqW0gZGeRiC5lHBsmBAAECBAgQIEBukMxU+zcglgEBAgQIECBAgAABAgQIECBAAkOuM2N/A/J/HgcBAQIECBAgQIAAAQIECBAgQIAAAQIECBAgQIC8GKRLTWl/MH8x7maZ80/BiYiIiIiIiCiuyjdTO91uuXE37exlW+Nu1hO8BHsclOp2ewv3OAgIECBAgAAB8p8gweags4RYz0HXRQaxvmkMNk+jJcR+Bvk6Loj9jL9pVJDa2pEUUUFW9hDj+CsKsR60bu0jgrQu85SbZi6WhDjMW3wbgA3jliBk4bY+jOF0F4QcnBxJ8x4JpC3dIEk/OlG5HMT9R/ljq3bIQXys2zE2VbkUZO9j9aRm5EZFCLJ2WlfhW3KaGLL347j/aUNnvAjk5HFVrs15MkjrdxKR5TGbBLI4uF4/nuqOmtuVwJBsG2Tdumaz/b3YQkhIvbr4X7Luq2Vf5cVDum36wpT2KUL1sEFe9d5GKiIiIiIiIiIiIqKX6xNYBUsKTAn7+wAAAABJRU5ErkJggg=="
    );

    const ledgerLocalStoragePublicKey = window.localStorage.getItem(
      this.LEDGER_LOCALSTORAGE_PUBLIC_KEY
    );

    if (ledgerLocalStoragePublicKey !== null) {
      this.publicKey = this.arrayToBuffer(
        bs58.decode(ledgerLocalStoragePublicKey).toJSON().data
      );
    }

    const ledgerLocalStorageDerivationPath = window.localStorage.getItem(
      this.LEDGER_LOCALSTORAGE_DERIVATION_PATH
    );

    if (ledgerLocalStorageDerivationPath !== null) {
      this.derivationPath = ledgerLocalStorageDerivationPath;
    }

    listen((log) => {
      if (this.debugMode) {
        console.log(log);
      }
    });
  }

  arrayToBuffer(arr: number[]): Uint8Array {
    const ret = new Uint8Array(arr.length);
    for (let i = 0; i < arr.length; i++) {
      ret[i] = arr[i];
    }
    return ret;
  }

  getPublicKey() {
    return this.publicKey;
  }

  setDerivationPath(path: string) {
    this.derivationPath = path;
  }

  async setAccountId(accountId: string) {
    this.accountId = accountId;
  }

  async checkAccountId(accountId: string, publicKey: string) {
    const state = getState();
    const provider = new providers.JsonRpcProvider(
      `https://rpc.${state.options.networkId}.near.org`
    );

    return provider
      .query({
        request_type: "view_access_key",
        finality: "final",
        account_id: accountId,
        public_key: publicKey,
      })
      .then((res: any) => {
        this.nonce = res.nonce;
        return true;
      })
      .catch((err) => {
        console.log(err);

        return false;
      });
  }

  setDebugMode(debugMode: boolean) {
    this.debugMode = debugMode;
  }

  bip32PathToBytes(path: string) {
    const parts = path.split("/");
    return Buffer.concat(
      parts
        .map((part) =>
          part.endsWith(`'`)
            ? Math.abs(parseInt(part.slice(0, -1))) | 0x80000000
            : Math.abs(parseInt(part))
        )
        .map((i32) =>
          Buffer.from([
            (i32 >> 24) & 0xff,
            (i32 >> 16) & 0xff,
            (i32 >> 8) & 0xff,
            i32 & 0xff,
          ])
        )
    );
  }

  async walletSelected() {
    updateState((prevState) => ({
      ...prevState,
      showWalletOptions: false,
      showLedgerDerivationPath: true,
    }));
  }

  private async sign(transactionData: Uint8Array) {
    if (!this.transport) return;
    const txData = Buffer.from(transactionData);
    // 128 - 5 service bytes
    const CHUNK_SIZE = 123;
    const allData = Buffer.concat([
      this.bip32PathToBytes(this.derivationPath),
      txData,
    ]);

    for (let offset = 0; offset < allData.length; offset += CHUNK_SIZE) {
      const chunk = Buffer.from(allData.subarray(offset, offset + CHUNK_SIZE));
      const isLastChunk = offset + CHUNK_SIZE >= allData.length;
      const response = await this.transport.send(
        this.CLA,
        this.SIGN_INS,
        isLastChunk ? 0x80 : 0x0,
        0x0,
        chunk
      );
      if (isLastChunk) {
        return Buffer.from(response.subarray(0, -2));
      }
    }

    return Buffer.from([]);
  }

  async init() {
    if (this.transport) return;

    this.transport = await LedgerTransportWebHid.create().catch((err) => {
      console.log(err);
    });

    if (!this.transport) {
      throw new Error("Could not connect to Ledger device");
    }

    this.transport.setScrambleKey("NEAR");

    this.transport.on("disconnect", (res: any) => {
      console.log(res);
      this.emitter.emit("disconnect");
    });
  }

  async disconnect() {
    this.emitter.emit("disconnect");
  }

  async isConnected(): Promise<boolean> {
    return false;
  }

  async signIn() {
    await this.init();
    let publicKeyString;
    if (!this.publicKey) {
      const pk = await this.generatePublicKey();
      this.publicKey = pk;
      publicKeyString = this.encodePublicKey(pk);
      window.localStorage.setItem(
        this.LEDGER_LOCALSTORAGE_PUBLIC_KEY,
        publicKeyString
      );
    } else {
      publicKeyString = this.encodePublicKey(this.publicKey);
    }
    window.localStorage.setItem(
      this.LEDGER_LOCALSTORAGE_DERIVATION_PATH,
      this.derivationPath
    );
    const hasPersmission = await this.checkAccountId(
      this.accountId,
      "ed25519:" + publicKeyString
    );

    if (!hasPersmission) {
      throw new Error(
        "You do not have permission to sign transactions for this account"
      );
    }

    this.setWalletAsSignedIn();
    updateState((prevState) => ({
      ...prevState,
      showModal: false,
    }));
    this.emitter.emit("signIn");
  }

  async generatePublicKey() {
    if (!this.transport) return;

    const response = await this.transport.send(
      this.CLA,
      this.GET_ADDRESS_INS,
      0x0,
      0x0,
      this.bip32PathToBytes(this.derivationPath)
    );

    return response.subarray(0, -2);
  }

  async getAccount() {
    return {
      accountId: this.accountId,
      balance: "99967523358427624000000000",
    };
  }

  encodePublicKey(publicKey: Uint8Array) {
    return bs58.encode(Buffer.from(publicKey));
  }

<<<<<<< HEAD
=======
  async view({ contractId, methodName, args }: ViewParams) {
    const state = getState();

    console.log("LedgerWallet:view", { contractId, methodName, args });

    return await state.walletProviders.nearwallet.view({
      contractId,
      methodName,
      args,
    });
  }

>>>>>>> 3f60a903
  // TODO: Refactor callContract into this new method.
  async call({ receiverId, actions }: CallParams) {
    console.log("LedgerWallet:call", { receiverId, actions });

    // To keep the alias simple, lets just support a single action.
    if (actions.length !== 1) {
      throw new Error(
        "Ledger Wallet implementation currently supports just one action"
      );
    }

    const action = actions[0];

    return this.callContract(
      action.methodName,
      action.args,
      action.gas,
      action.deposit
    );
  }

  async callContract(
    method: string,
    args?: any,
    gas = "10000000000000",
    deposit = "0"
  ) {
    const state = getState();
    if (!state.signedInWalletId) return;

<<<<<<< HEAD
=======
    if (state.options.contract.viewMethods.includes(method)) {
      return await state.walletProviders.nearwallet.view({
        contractId: state.options.contract.address,
        methodName: method,
        args,
      });
    }

>>>>>>> 3f60a903
    if (!args) args = [];

    const bnGas = new BN(gas.toString());
    const bnDeposit = new BN(deposit.toString());
    const provider = new providers.JsonRpcProvider(
      `https://rpc.${state.options.networkId}.near.org`
    );

    const response = await state.nearConnection!.connection.provider.block({
      finality: "final",
    });

    if (!response) return;

    const recentBlockHash = utils.serialize.base_decode(response.header.hash);
    const nonce = ++this.nonce;

    const keyPair = utils.key_pair.KeyPairEd25519.fromRandom();

    const pk = keyPair.getPublicKey();
    pk.data = this.publicKey;

    const actions = [transactions.functionCall(method, args, bnGas, bnDeposit)];

    const transaction = transactions.createTransaction(
      this.accountId,
      pk,
      state.options.accountId,
      nonce,
      actions,
      recentBlockHash
    );

    const serializedTx = utils.serialize.serialize(
      transactions.SCHEMA,
      transaction
    );

    const signature = await this.sign(serializedTx);

    const signedTransaction = new transactions.SignedTransaction({
      transaction,
      signature: new transactions.Signature({
        keyType: transaction.publicKey.keyType,
        data: signature,
      }),
    });

    const signedSerializedTx = signedTransaction.encode();

    const base64Response: any = await provider.sendJsonRpc(
      "broadcast_tx_commit",
      [Buffer.from(signedSerializedTx).toString("base64")]
    );

    if (base64Response.status.SuccessValue === "") {
      return true;
    }

    const res = JSON.parse(
      Buffer.from(base64Response.status.SuccessValue, "base64").toString()
    );

    return res;
  }
}<|MERGE_RESOLUTION|>--- conflicted
+++ resolved
@@ -250,21 +250,6 @@
     return bs58.encode(Buffer.from(publicKey));
   }
 
-<<<<<<< HEAD
-=======
-  async view({ contractId, methodName, args }: ViewParams) {
-    const state = getState();
-
-    console.log("LedgerWallet:view", { contractId, methodName, args });
-
-    return await state.walletProviders.nearwallet.view({
-      contractId,
-      methodName,
-      args,
-    });
-  }
-
->>>>>>> 3f60a903
   // TODO: Refactor callContract into this new method.
   async call({ receiverId, actions }: CallParams) {
     console.log("LedgerWallet:call", { receiverId, actions });
@@ -295,17 +280,6 @@
     const state = getState();
     if (!state.signedInWalletId) return;
 
-<<<<<<< HEAD
-=======
-    if (state.options.contract.viewMethods.includes(method)) {
-      return await state.walletProviders.nearwallet.view({
-        contractId: state.options.contract.address,
-        methodName: method,
-        args,
-      });
-    }
-
->>>>>>> 3f60a903
     if (!args) args = [];
 
     const bnGas = new BN(gas.toString());
