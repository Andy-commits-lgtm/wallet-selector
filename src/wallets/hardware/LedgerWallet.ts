--- conflicted
+++ resolved
@@ -5,19 +5,8 @@
 import modalHelper from "../../modal/ModalHelper";
 import ILedgerWallet from "../../interfaces/ILedgerWallet";
 import EventHandler from "../../utils/EventHandler";
-<<<<<<< HEAD
-import State from "../../state/State";
+import { getState } from "../../state/State";
 import { providers, transactions, utils } from "near-api-js";
-=======
-import { getState } from "../../state/State";
-import {
-  providers,
-  transactions,
-  utils,
-  connect,
-  keyStores,
-} from "near-api-js";
->>>>>>> 7ef1ecb6
 import BN from "bn.js";
 
 export default class LedgerWallet
@@ -48,10 +37,14 @@
     );
 
     if (ledgerLocalStoragePublicKey !== null) {
-      this.publicKey = this.arrayToBuffer(bs58.decode(ledgerLocalStoragePublicKey).toJSON().data);
-    }
-
-    const ledgerLocalStorageDerivationPath = window.localStorage.getItem(this.LEDGER_LOCALSTORAGE_DERIVATION_PATH);
+      this.publicKey = this.arrayToBuffer(
+        bs58.decode(ledgerLocalStoragePublicKey).toJSON().data
+      );
+    }
+
+    const ledgerLocalStorageDerivationPath = window.localStorage.getItem(
+      this.LEDGER_LOCALSTORAGE_DERIVATION_PATH
+    );
 
     if (ledgerLocalStorageDerivationPath !== null) {
       this.derivationPath = ledgerLocalStorageDerivationPath;
@@ -122,17 +115,13 @@
     for (let offset = 0; offset < allData.length; offset += CHUNK_SIZE) {
       const chunk = Buffer.from(allData.subarray(offset, offset + CHUNK_SIZE));
       const isLastChunk = offset + CHUNK_SIZE >= allData.length;
-<<<<<<< HEAD
-      const response = await this.transport.send(this.CLA, this.SIGN_INS, isLastChunk ? 0x80 : 0x0, 0x0, chunk);
-=======
       const response = await this.transport.send(
         this.CLA,
         this.SIGN_INS,
-        isLastChunk ? 0x80 : 0,
+        isLastChunk ? 0x80 : 0x0,
         0x0,
         chunk
       );
->>>>>>> 7ef1ecb6
       if (isLastChunk) {
         return Buffer.from(response.subarray(0, -2));
       }
@@ -172,23 +161,12 @@
 
   async signIn() {
     await this.init();
-<<<<<<< HEAD
     // if (!this.publicKey) {
     // const pk = await this.generatePublicKey();
     // this.publicKey = pk;
     //   window.localStorage.setItem(this.LEDGER_LOCALSTORAGE_PUBLIC_KEY, this.encodePublicKey(pk));
     // }
     // window.localStorage.setItem(this.LEDGER_LOCALSTORAGE_DERIVATION_PATH, this.derivationPath);
-=======
-    if (!this.publicKey) {
-      const pk = await this.generatePublicKey();
-      this.publicKey = pk;
-      window.localStorage.setItem(
-        this.LEDGER_LOCALSTORAGE_PUBLIC_KEY,
-        this.encodePublicKey(pk)
-      );
-    }
->>>>>>> 7ef1ecb6
     this.setWalletAsSignedIn();
     modalHelper.hideModal();
     EventHandler.callEventHandler("signIn");
@@ -219,9 +197,16 @@
     return bs58.encode(Buffer.from(publicKey));
   }
 
-  private async createFunctionCallKey(accountId: string, publicKey: string, method: string, gas: string, deposit: BN) {
-    if (!State.nearConnection) return;
-    const account = await State.nearConnection.account(accountId);
+  private async createFunctionCallKey(
+    accountId: string,
+    publicKey: string,
+    method: string,
+    gas: string,
+    deposit: BN
+  ) {
+    const state = getState();
+    if (!state.nearConnection) return;
+    const account = await state.nearConnection.account(accountId);
     const res = await account.addKey(publicKey, method, gas, deposit);
     return res;
   }
@@ -235,8 +220,8 @@
     const state = getState();
     if (!state.signedInWalletId) return;
 
-    if (State.options.contract.viewMethods.includes(method)) {
-      return await State.walletProviders.nearwallet.callContract(method, args);
+    if (state.options.contract.viewMethods.includes(method)) {
+      return await state.walletProviders.nearwallet.callContract(method, args);
     }
 
     if (!args) args = [];
@@ -253,17 +238,15 @@
     );
 
     // Tries to create a full access key for the account, if it fails, it means the account already has a full access key
-<<<<<<< HEAD
-    await this.createFunctionCallKey("amirsaran.testnet", publicKeyString, method, gas, bnDeposit).catch((err) => {
+    await this.createFunctionCallKey(
+      "amirsaran.testnet",
+      publicKeyString,
+      method,
+      gas,
+      bnDeposit
+    ).catch((err) => {
       console.log(err);
     });
-=======
-    await this.createFullAccessKey("amirsaran.testnet", publicKeyString).catch(
-      (err) => {
-        console.log(err);
-      }
-    );
->>>>>>> 7ef1ecb6
 
     const response: any = await provider
       .query({
@@ -320,17 +303,13 @@
       [Buffer.from(signedSerializedTx).toString("base64")]
     );
 
-<<<<<<< HEAD
     if (base64Response.status.SuccessValue === "") {
       return true;
     }
 
-    const res = JSON.parse(Buffer.from(base64Response.status.SuccessValue, "base64").toString());
-=======
     const res = JSON.parse(
       Buffer.from(base64Response.status.SuccessValue, "base64").toString()
     );
->>>>>>> 7ef1ecb6
 
     return res;
   }
