--- conflicted
+++ resolved
@@ -4,17 +4,22 @@
 import { keyStores, connect } from "near-api-js";
 import State from "../../state/State";
 import getConfig from "../../config";
-<<<<<<< HEAD
-import State from "../../state/State";
-=======
 import modalHelper from "../../modal/ModalHelper";
->>>>>>> 4136db8f
 
-export default class SenderWallet extends InjectedWallet implements ISenderWallet {
+export default class SenderWallet
+  extends InjectedWallet
+  implements ISenderWallet
+{
   private contract: any;
 
   constructor() {
-    super("senderwallet", "Sender Wallet", "Sender Wallet", "https://senderwallet.io/logo.png", "wallet");
+    super(
+      "senderwallet",
+      "Sender Wallet",
+      "Sender Wallet",
+      "https://senderwallet.io/logo.png",
+      "wallet"
+    );
   }
 
   async walletSelected() {
@@ -23,7 +28,7 @@
       modalHelper.openSenderWalletNotInstalledMessage();
       return;
     }
-<<<<<<< HEAD
+
     const rpcResponse = await window[this.injectedGlobal].getRpc();
 
     if (State.options.networkId !== rpcResponse.rpc.networkId) {
@@ -32,17 +37,8 @@
       return;
     }
 
-    await this.connect();
-    this.signIn();
-  }
-  async connect() {
-    window[this.injectedGlobal].init({ contractId: "gent.testnet" });
-    EventHandler.callEventHandler("connect");
-=======
-
     // await this.init();
     await this.signIn();
->>>>>>> 4136db8f
   }
 
   async signIn() {
@@ -62,9 +58,11 @@
       console.log("newAccountId: ", newAccountId);
       location.reload();
     });
-    window[this.injectedGlobal].init({ contractId: State.options.contract.address }).then((res: any) => {
-      console.log(res);
-    });
+    window[this.injectedGlobal]
+      .init({ contractId: State.options.contract.address })
+      .then((res: any) => {
+        console.log(res);
+      });
     EventHandler.callEventHandler("init");
   }
 
@@ -77,11 +75,18 @@
     return window[this.injectedGlobal].signOut();
   }
 
-  async callContract(method: string, args?: any, gas?: string, deposit?: string): Promise<any> {
+  async callContract(
+    method: string,
+    args?: any,
+    gas?: string,
+    deposit?: string
+  ): Promise<any> {
     if (!this.contract) {
       const nearConfig = getConfig(process.env.NODE_ENV || "testnet");
       const keyStore = new keyStores.BrowserLocalStorageKeyStore();
-      const near = await connect(Object.assign({ deps: { keyStore }, headers: {} }, nearConfig));
+      const near = await connect(
+        Object.assign({ deps: { keyStore }, headers: {} }, nearConfig)
+      );
 
       this.contract = await near.loadContract(State.options.contract.address, {
         viewMethods: State.options.contract.viewMethods,
