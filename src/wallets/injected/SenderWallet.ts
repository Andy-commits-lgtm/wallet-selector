--- conflicted
+++ resolved
@@ -31,13 +31,8 @@
 
     const state = getState();
 
-<<<<<<< HEAD
-    this.wallet.onAccountChanged((newAccountId) => {
-      logger.log("SenderWallet:onAccountChange", newAccountId);
-    });
-=======
+
     this.onAccountChanged();
->>>>>>> a92951c3
 
     this.onNetworkChanged();
 
