import ISenderWallet from "../../interfaces/ISenderWallet";
import InjectedWallet from "../types/InjectedWallet";
import EventHandler from "../../utils/EventHandler";
<<<<<<< HEAD
import { keyStores, connect } from "near-api-js";
import State from "../../state/State";
import getConfig from "../../config";

export default class SenderWallet extends InjectedWallet implements ISenderWallet {
  private contract: any;
=======
import modalHelper from "../../modal/ModalHelper";
import SmartContract from "../../contracts/SmartContract";
import { keyStores, KeyPair, Contract, Account, connect } from "near-api-js";
import getConfig from "../../config";

const nearConfig = getConfig(process.env.NODE_ENV || "testnet");

export default class SenderWallet
  extends InjectedWallet
  implements ISenderWallet
{
  private readonly LOCALSTORAGE_SECRET_KEY_ID = "senderwallet-secretkey";
  private contract: Contract;
  private account: Account;
>>>>>>> 8794ffe4

  constructor() {
    super(
      "senderwallet",
      "Sender Wallet",
      "Sender Wallet",
      "https://senderwallet.io/logo.png",
      "wallet"
    );
  }

  async walletSelected() {
    if (!window[this.injectedGlobal]) {
      modalHelper.hideSelectWalletOptionModal();
      modalHelper.openSenderWalletNotInstalledMessage();
      return;
    }
    await this.connect();
    await this.signIn();
  }
  async connect() {
<<<<<<< HEAD
    window[this.injectedGlobal].onAccountChanged((newAccountId: string) => {
      console.log("newAccountId: ", newAccountId);

      location.reload();
    });
    window[this.injectedGlobal].init({ contractId: State.options.contract.address }).then((res: any) => {
      console.log(res);
    });
=======
    window[this.injectedGlobal].init({ contractId: "gent.testnet" });
>>>>>>> 8794ffe4
    EventHandler.callEventHandler("connect");
  }
  async signIn() {
    const response = await window[this.injectedGlobal].requestSignIn({
      contractId: "gent.testnet",
    });
    console.log(response);
    if (response.accessKey) {
<<<<<<< HEAD
=======
      localStorage.setItem(
        this.LOCALSTORAGE_SECRET_KEY_ID,
        response.accessKey.secretKey
      );
>>>>>>> 8794ffe4
      this.setWalletAsSignedIn();
      EventHandler.callEventHandler("signIn");
    }
    location.reload();
  }
  async init() {
    await super.init();
    this.connect();
  }
<<<<<<< HEAD
=======
  async getWallet(): Promise<any> {
    return {
      wallet: window[this.injectedGlobal],
      id: this.id,
    };
  }
  async getContract(): Promise<any> {
    return {
      contract: this.contract,
      account: this.account,
    };
  }
  // @ts-ignore
  async setContract(viewMethods: any, changeMethods: any): Promise<boolean> {
    let accountId = "gent.testnet";
    const keyStore = new keyStores.InMemoryKeyStore();
    // @ts-ignore
    let keyPair = KeyPair.fromString(
      localStorage.getItem(this.LOCALSTORAGE_SECRET_KEY_ID)
    );
    await keyStore.setKey("testnet", accountId, keyPair);
    const near = await connect(
      Object.assign({ deps: { keyStore } }, nearConfig)
    );
    this.account = await near.account(accountId);

    this.contract = SmartContract.NearContract(
      this.account,
      "gent.testnet",
      viewMethods,
      changeMethods
    );
  }
>>>>>>> 8794ffe4

  async isConnected(): Promise<boolean> {
    return window[this.injectedGlobal].isSignedIn();
  }

  disconnect() {
    EventHandler.callEventHandler("disconnect");
    return window[this.injectedGlobal].signOut();
  }

  async callContract(method: string, args?: any, gas?: string, deposit?: string): Promise<any> {
    if (!this.contract) {
      const nearConfig = getConfig(process.env.NODE_ENV || "testnet");
      const keyStore = new keyStores.BrowserLocalStorageKeyStore();
      const near = await connect(Object.assign({ deps: { keyStore }, headers: {} }, nearConfig));

      this.contract = await near.loadContract(State.options.contract.address, {
        viewMethods: State.options.contract.viewMethods,
        changeMethods: State.options.contract.changeMethods,
        sender: window[this.injectedGlobal].getAccountId(),
      });
    }
    console.log(this.contract, method, args, gas, deposit);
    return this.contract[method](args);
  }
}<|MERGE_RESOLUTION|>--- conflicted
+++ resolved
@@ -1,38 +1,16 @@
 import ISenderWallet from "../../interfaces/ISenderWallet";
 import InjectedWallet from "../types/InjectedWallet";
 import EventHandler from "../../utils/EventHandler";
-<<<<<<< HEAD
 import { keyStores, connect } from "near-api-js";
 import State from "../../state/State";
 import getConfig from "../../config";
+import modalHelper from "../../modal/ModalHelper";
 
 export default class SenderWallet extends InjectedWallet implements ISenderWallet {
   private contract: any;
-=======
-import modalHelper from "../../modal/ModalHelper";
-import SmartContract from "../../contracts/SmartContract";
-import { keyStores, KeyPair, Contract, Account, connect } from "near-api-js";
-import getConfig from "../../config";
-
-const nearConfig = getConfig(process.env.NODE_ENV || "testnet");
-
-export default class SenderWallet
-  extends InjectedWallet
-  implements ISenderWallet
-{
-  private readonly LOCALSTORAGE_SECRET_KEY_ID = "senderwallet-secretkey";
-  private contract: Contract;
-  private account: Account;
->>>>>>> 8794ffe4
 
   constructor() {
-    super(
-      "senderwallet",
-      "Sender Wallet",
-      "Sender Wallet",
-      "https://senderwallet.io/logo.png",
-      "wallet"
-    );
+    super("senderwallet", "Sender Wallet", "Sender Wallet", "https://senderwallet.io/logo.png", "wallet");
   }
 
   async walletSelected() {
@@ -45,7 +23,6 @@
     await this.signIn();
   }
   async connect() {
-<<<<<<< HEAD
     window[this.injectedGlobal].onAccountChanged((newAccountId: string) => {
       console.log("newAccountId: ", newAccountId);
 
@@ -54,9 +31,6 @@
     window[this.injectedGlobal].init({ contractId: State.options.contract.address }).then((res: any) => {
       console.log(res);
     });
-=======
-    window[this.injectedGlobal].init({ contractId: "gent.testnet" });
->>>>>>> 8794ffe4
     EventHandler.callEventHandler("connect");
   }
   async signIn() {
@@ -65,13 +39,6 @@
     });
     console.log(response);
     if (response.accessKey) {
-<<<<<<< HEAD
-=======
-      localStorage.setItem(
-        this.LOCALSTORAGE_SECRET_KEY_ID,
-        response.accessKey.secretKey
-      );
->>>>>>> 8794ffe4
       this.setWalletAsSignedIn();
       EventHandler.callEventHandler("signIn");
     }
@@ -81,42 +48,6 @@
     await super.init();
     this.connect();
   }
-<<<<<<< HEAD
-=======
-  async getWallet(): Promise<any> {
-    return {
-      wallet: window[this.injectedGlobal],
-      id: this.id,
-    };
-  }
-  async getContract(): Promise<any> {
-    return {
-      contract: this.contract,
-      account: this.account,
-    };
-  }
-  // @ts-ignore
-  async setContract(viewMethods: any, changeMethods: any): Promise<boolean> {
-    let accountId = "gent.testnet";
-    const keyStore = new keyStores.InMemoryKeyStore();
-    // @ts-ignore
-    let keyPair = KeyPair.fromString(
-      localStorage.getItem(this.LOCALSTORAGE_SECRET_KEY_ID)
-    );
-    await keyStore.setKey("testnet", accountId, keyPair);
-    const near = await connect(
-      Object.assign({ deps: { keyStore } }, nearConfig)
-    );
-    this.account = await near.account(accountId);
-
-    this.contract = SmartContract.NearContract(
-      this.account,
-      "gent.testnet",
-      viewMethods,
-      changeMethods
-    );
-  }
->>>>>>> 8794ffe4
 
   async isConnected(): Promise<boolean> {
     return window[this.injectedGlobal].isSignedIn();
