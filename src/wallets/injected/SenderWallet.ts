--- conflicted
+++ resolved
@@ -1,13 +1,8 @@
 import ISenderWallet from "../../interfaces/ISenderWallet";
 import InjectedWallet from "../types/InjectedWallet";
 import { getState, updateState } from "../../state/State";
-<<<<<<< HEAD
+import { Emitter } from "../../utils/EventsHandler";
 import { CallParams } from "../../interfaces/IWallet";
-=======
-import { Emitter } from "../../utils/EventsHandler";
-
-import { CallParams, ViewParams } from "../../interfaces/IWallet";
->>>>>>> f575590a
 import InjectedSenderWallet from "../../interfaces/InjectedSenderWallet";
 
 declare global {
@@ -69,6 +64,7 @@
 
     await this.setWalletAsSignedIn();
 
+    this.emitter.emit("signIn");
 
     updateState((prevState) => ({
       ...prevState,
@@ -112,6 +108,7 @@
         return;
       });
   }
+
   // TODO: Use https://docs.near.org/docs/api/rpc/contracts#view-account.
   async getAccount() {
     await this.timeout(300);
