--- conflicted
+++ resolved
@@ -1,20 +1,23 @@
 import ISenderWallet from "../../interfaces/ISenderWallet";
 import InjectedWallet from "../types/InjectedWallet";
 import EventHandler from "../../utils/EventHandler";
-<<<<<<< HEAD
-import State from "../../state/State";
-=======
-import { keyStores, connect } from "near-api-js";
 import { getState } from "../../state/State";
-import getConfig from "../../config";
->>>>>>> 7ef1ecb6
 import modalHelper from "../../modal/ModalHelper";
 
-export default class SenderWallet extends InjectedWallet implements ISenderWallet {
+export default class SenderWallet
+  extends InjectedWallet
+  implements ISenderWallet
+{
   private contract: any;
 
   constructor() {
-    super("senderwallet", "Sender Wallet", "Sender Wallet", "https://senderwallet.io/logo.png", "wallet");
+    super(
+      "senderwallet",
+      "Sender Wallet",
+      "Sender Wallet",
+      "https://senderwallet.io/logo.png",
+      "wallet"
+    );
   }
 
   async walletSelected() {
@@ -32,11 +35,8 @@
       modalHelper.hideSelectWalletOptionModal();
       return;
     }
-    console.log("1");
     await this.init();
-    console.log("2");
     await this.signIn();
-    console.log("3");
   }
 
   async signIn() {
@@ -58,26 +58,16 @@
   }
 
   async init(): Promise<void> {
-    await this.timeout(300);
+    await this.timeout(200);
+    const state = getState();
     window[this.injectedGlobal].onAccountChanged((newAccountId: string) => {
       console.log("newAccountId: ", newAccountId);
     });
-<<<<<<< HEAD
-    window[this.injectedGlobal].init({ contractId: State.options.contract.address }).then((res: any) => {
-      console.log(res);
-    });
-=======
-
-    // Delay initialization so the extension does not open a new window, if signed in.
-    setTimeout(() => {
-      const state = getState();
-      window[this.injectedGlobal]
-        .init({ contractId: state.options.contract.address })
-        .then((res: any) => {
-          console.log(res);
-        });
-    }, 200);
->>>>>>> 7ef1ecb6
+    window[this.injectedGlobal]
+      .init({ contractId: state.options.contract.address })
+      .then((res: any) => {
+        console.log(res);
+      });
     EventHandler.callEventHandler("init");
   }
 
@@ -90,21 +80,14 @@
     return window[this.injectedGlobal].signOut();
   }
 
-<<<<<<< HEAD
   async getAccount() {
+    await this.timeout(300);
     return {
       accountId: window[this.injectedGlobal].getAccountId(),
       balance: "99967523358427624000000000",
     };
   }
 
-  async callContract(method: string, args?: any, gas?: string, deposit?: string): Promise<any> {
-    if (!this.contract) {
-      if (!State.nearConnection) return;
-      this.contract = await State.nearConnection.loadContract(State.options.contract.address, {
-        viewMethods: State.options.contract.viewMethods,
-        changeMethods: State.options.contract.changeMethods,
-=======
   async callContract(
     method: string,
     args?: any,
@@ -113,18 +96,15 @@
   ): Promise<any> {
     if (!this.contract) {
       const state = getState();
-      const nearConfig = getConfig(process.env.NODE_ENV || "testnet");
-      const keyStore = new keyStores.BrowserLocalStorageKeyStore();
-      const near = await connect(
-        Object.assign({ deps: { keyStore }, headers: {} }, nearConfig)
+      if (!state.nearConnection) return;
+      this.contract = await state.nearConnection.loadContract(
+        state.options.contract.address,
+        {
+          viewMethods: state.options.contract.viewMethods,
+          changeMethods: state.options.contract.changeMethods,
+          sender: window[this.injectedGlobal].getAccountId(),
+        }
       );
-
-      this.contract = await near.loadContract(state.options.contract.address, {
-        viewMethods: state.options.contract.viewMethods,
-        changeMethods: state.options.contract.changeMethods,
->>>>>>> 7ef1ecb6
-        sender: window[this.injectedGlobal].getAccountId(),
-      });
     }
     console.log(this.contract, method, args, gas, deposit);
     return this.contract[method](args);
