{
  "compileOnSave": false,
  "compilerOptions": {
    "rootDir": ".",
    "sourceMap": true,
    "declaration": false,
    "moduleResolution": "node",
    "emitDecoratorMetadata": true,
    "experimentalDecorators": true,
    "importHelpers": true,
    "target": "es2015",
    "module": "esnext",
    "lib": [
      "es2017",
      "dom"
    ],
    "skipLibCheck": true,
    "skipDefaultLibCheck": true,
    "baseUrl": ".",
    "strictPropertyInitialization": false,
    "paths": {
      "@near-wallet-selector/core": [
        "packages/core/src/index.ts"
      ],
      "@near-wallet-selector/default-wallets": [
        "packages/default-wallets/src/index.ts"
      ],
      "@near-wallet-selector/ledger": [
        "packages/ledger/src/index.ts"
      ],
      "@near-wallet-selector/math-wallet": [
        "packages/math-wallet/src/index.ts"
      ],
      "@near-wallet-selector/meteor-wallet": [
        "packages/meteor-wallet/src/index.ts"
      ],
      "@near-wallet-selector/modal-ui": [
        "dist/packages/modal-ui"
      ],
      "@near-wallet-selector/modal-ui-js": [
        "packages/modal-ui-js/src/index.ts"
      ],
      "@near-wallet-selector/my-near-wallet": [
        "packages/my-near-wallet/src/index.ts"
      ],
      "@near-wallet-selector/near-wallet": [
        "packages/near-wallet/src/index.ts"
      ],
<<<<<<< HEAD
      "@near-wallet-selector/here-wallet": [
        "packages/here-wallet/src/index.ts"
      ],
=======
>>>>>>> d5bd63fd
      "@near-wallet-selector/nightly": [
        "packages/nightly/src/index.ts"
      ],
      "@near-wallet-selector/nightly-connect": [
        "packages/nightly-connect/src/index.ts"
      ],
      "@near-wallet-selector/sender": [
        "packages/sender/src/index.ts"
      ],
      "@near-wallet-selector/wallet-connect": [
        "packages/wallet-connect/src/index.ts"
      ],
      "@near-wallet-selector/wallet-utils": [
        "packages/wallet-utils/src/index.ts"
      ],
      "@near-wallet-selector/coin98-wallet": [
        "packages/coin98-wallet/src/index.ts"
      ]
    }
  },
  "exclude": [
    "node_modules",
    "tmp"
  ]
}<|MERGE_RESOLUTION|>--- conflicted
+++ resolved
@@ -46,12 +46,9 @@
       "@near-wallet-selector/near-wallet": [
         "packages/near-wallet/src/index.ts"
       ],
-<<<<<<< HEAD
       "@near-wallet-selector/here-wallet": [
         "packages/here-wallet/src/index.ts"
       ],
-=======
->>>>>>> d5bd63fd
       "@near-wallet-selector/nightly": [
         "packages/nightly/src/index.ts"
       ],
