--- conflicted
+++ resolved
@@ -46,19 +46,15 @@
       "@near-wallet-selector/near-wallet": [
         "packages/near-wallet/src/index.ts"
       ],
-<<<<<<< HEAD
       "@near-wallet-selector/nearfi": [
         "packages/nearfi/src/index.ts"
       ],
-      "@near-wallet-selector/nightly": ["packages/nightly/src/index.ts"],
-=======
       "@near-wallet-selector/here-wallet": [
         "packages/here-wallet/src/index.ts"
       ],
       "@near-wallet-selector/nightly": [
         "packages/nightly/src/index.ts"
       ],
->>>>>>> 224348a3
       "@near-wallet-selector/nightly-connect": [
         "packages/nightly-connect/src/index.ts"
       ],
