{
  "compileOnSave": false,
  "compilerOptions": {
    "rootDir": ".",
    "sourceMap": true,
    "declaration": false,
    "moduleResolution": "node",
    "emitDecoratorMetadata": true,
    "experimentalDecorators": true,
    "importHelpers": true,
    "target": "es2015",
    "module": "esnext",
    "lib": [
      "es2017",
      "dom"
    ],
    "skipLibCheck": true,
    "skipDefaultLibCheck": true,
    "baseUrl": ".",
    "strictPropertyInitialization": false,
    "paths": {
      "@near-wallet-selector/core": ["packages/core/src/index.ts"],
      "@near-wallet-selector/default-wallets": [
        "packages/default-wallets/src/index.ts"
      ],
      "@near-wallet-selector/ledger": ["packages/ledger/src/index.ts"],
      "@near-wallet-selector/math-wallet": [
        "packages/math-wallet/src/index.ts"
      ],
      "@near-wallet-selector/meteor-wallet": [
        "packages/meteor-wallet/src/index.ts"
      ],
      "@near-wallet-selector/modal-ui": ["dist/packages/modal-ui"],
      "@near-wallet-selector/modal-ui-js": [
        "packages/modal-ui-js/src/index.ts"
      ],
      "@near-wallet-selector/my-near-wallet": [
        "packages/my-near-wallet/src/index.ts"
      ],
      "@near-wallet-selector/near-wallet": [
        "packages/near-wallet/src/index.ts"
      ],
      "@near-wallet-selector/nightly": [
        "packages/nightly/src/index.ts"
      ],
      "@near-wallet-selector/nightly-connect": [
        "packages/nightly-connect/src/index.ts"
      ],
<<<<<<< HEAD
      "@near-wallet-selector/narwallets": [
        "packages/narwallets/src/index.ts"
=======
      "@near-wallet-selector/sender": [
        "packages/sender/src/index.ts"
      ],
      "@near-wallet-selector/wallet-connect": [
        "packages/wallet-connect/src/index.ts"
>>>>>>> d5bd63fd
      ],
      "@near-wallet-selector/wallet-utils": [
        "packages/wallet-utils/src/index.ts"
      ],
      "@near-wallet-selector/coin98-wallet": [
        "packages/coin98-wallet/src/index.ts"
      ]
    }
  },
  "exclude": [
    "node_modules",
    "tmp"
  ]
}<|MERGE_RESOLUTION|>--- conflicted
+++ resolved
@@ -46,16 +46,14 @@
       "@near-wallet-selector/nightly-connect": [
         "packages/nightly-connect/src/index.ts"
       ],
-<<<<<<< HEAD
       "@near-wallet-selector/narwallets": [
         "packages/narwallets/src/index.ts"
-=======
+      ],
       "@near-wallet-selector/sender": [
         "packages/sender/src/index.ts"
       ],
       "@near-wallet-selector/wallet-connect": [
         "packages/wallet-connect/src/index.ts"
->>>>>>> d5bd63fd
       ],
       "@near-wallet-selector/wallet-utils": [
         "packages/wallet-utils/src/index.ts"
