{
  "compileOnSave": false,
  "compilerOptions": {
    "rootDir": ".",
    "sourceMap": true,
    "declaration": false,
    "moduleResolution": "node",
    "emitDecoratorMetadata": true,
    "experimentalDecorators": true,
    "importHelpers": true,
    "target": "es2015",
    "module": "esnext",
    "lib": ["es2017", "dom"],
    "skipLibCheck": true,
    "skipDefaultLibCheck": true,
    "baseUrl": ".",
    "strictPropertyInitialization": false,
    "allowSyntheticDefaultImports": true,
    "paths": {
<<<<<<< HEAD
      "@near-wallet-selector/core": ["dist/packages/near-wallet-selector"],
      "@near-wallet-selector/wallet-connect": ["packages/wallet-connect/src/index.ts"]
=======
      "@near-wallet-selector/core": ["dist/packages/core"],
      "@near-wallet-selector/ledger-wallet": [
        "packages/ledger-wallet/src/index.ts"
      ],
      "@near-wallet-selector/math-wallet": [
        "packages/math-wallet/src/index.ts"
      ],
      "@near-wallet-selector/near-wallet": [
        "packages/near-wallet/src/index.ts"
      ],
      "@near-wallet-selector/sender-wallet": [
        "packages/sender-wallet/src/index.ts"
      ],
      "@near-wallet-selector/utils": ["packages/utils/src/index.ts"],
      "@near-wallet-selector/wallet": ["packages/wallet/src/index.ts"]
>>>>>>> 54a51a11
    }
  },
  "exclude": ["node_modules", "tmp"]
}<|MERGE_RESOLUTION|>--- conflicted
+++ resolved
@@ -15,12 +15,7 @@
     "skipDefaultLibCheck": true,
     "baseUrl": ".",
     "strictPropertyInitialization": false,
-    "allowSyntheticDefaultImports": true,
     "paths": {
-<<<<<<< HEAD
-      "@near-wallet-selector/core": ["dist/packages/near-wallet-selector"],
-      "@near-wallet-selector/wallet-connect": ["packages/wallet-connect/src/index.ts"]
-=======
       "@near-wallet-selector/core": ["dist/packages/core"],
       "@near-wallet-selector/ledger-wallet": [
         "packages/ledger-wallet/src/index.ts"
@@ -34,9 +29,11 @@
       "@near-wallet-selector/sender-wallet": [
         "packages/sender-wallet/src/index.ts"
       ],
+      "@near-wallet-selector/wallet-connect": [
+        "packages/wallet-connect/src/index.ts"
+      ],
       "@near-wallet-selector/utils": ["packages/utils/src/index.ts"],
       "@near-wallet-selector/wallet": ["packages/wallet/src/index.ts"]
->>>>>>> 54a51a11
     }
   },
   "exclude": ["node_modules", "tmp"]
