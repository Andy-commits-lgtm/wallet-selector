{
  "compileOnSave": false,
  "compilerOptions": {
    "rootDir": ".",
    "sourceMap": true,
    "declaration": false,
    "moduleResolution": "node",
    "emitDecoratorMetadata": true,
    "experimentalDecorators": true,
    "importHelpers": true,
    "allowSyntheticDefaultImports": true,
    "target": "es2015",
    "module": "esnext",
    "lib": [
      "es2017",
      "dom"
    ],
    "skipLibCheck": true,
    "skipDefaultLibCheck": true,
    "baseUrl": ".",
    "strictPropertyInitialization": false,
    "paths": {
      "@near-wallet-selector/account-export": [
        "packages/account-export/src/index.ts"
      ],
      "@near-wallet-selector/coin98-wallet": [
        "packages/coin98-wallet/src/index.ts"
      ],
      "@near-wallet-selector/core": [
        "packages/core/src/index.ts"
      ],
      "@near-wallet-selector/default-wallets": [
        "packages/default-wallets/src/index.ts"
      ],
      "@near-wallet-selector/finer-wallet": [
        "packages/finer-wallet/src/index.ts"
      ],
      "@near-wallet-selector/here-wallet": [
        "packages/here-wallet/src/index.ts"
      ],
      "@near-wallet-selector/ledger": [
        "packages/ledger/src/index.ts"
      ],
      "@near-wallet-selector/math-wallet": [
        "packages/math-wallet/src/index.ts"
      ],
      "@near-wallet-selector/meteor-wallet": [
        "packages/meteor-wallet/src/index.ts"
      ],
      "@near-wallet-selector/modal-ui": [
        "dist/packages/modal-ui"
      ],
      "@near-wallet-selector/modal-ui-js": [
        "packages/modal-ui-js/src/index.ts"
      ],
      "@near-wallet-selector/my-near-wallet": [
        "packages/my-near-wallet/src/index.ts"
      ],
      "@near-wallet-selector/narwallets": [
        "packages/narwallets/src/index.ts"
      ],
      "@near-wallet-selector/near-snap": [
        "packages/near-snap/src/index.ts"
      ],
      "@near-wallet-selector/near-wallet": [
        "packages/near-wallet/src/index.ts"
      ],
      "@near-wallet-selector/nearfi": [
        "packages/nearfi/src/index.ts"
      ],
      "@near-wallet-selector/neth": [
        "packages/neth/src/index.ts"
      ],
      "@near-wallet-selector/nightly": [
        "packages/nightly/src/index.ts"
      ],
<<<<<<< HEAD
      "@near-wallet-selector/opto-wallet": [
        "packages/opto-wallet/src/index.ts"
=======
      "@near-wallet-selector/nightly-connect": [
        "packages/nightly-connect/src/index.ts"
>>>>>>> 36344722
      ],
      "@near-wallet-selector/sender": [
        "packages/sender/src/index.ts"
      ],
      "@near-wallet-selector/wallet-connect": [
        "packages/wallet-connect/src/index.ts"
      ],
      "@near-wallet-selector/wallet-utils": [
        "packages/wallet-utils/src/index.ts"
      ],
      "@near-wallet-selector/welldone-wallet": [
        "packages/welldone-wallet/src/index.ts"
      ],
      "@near-wallet-selector/ramper-wallet": [
        "packages/ramper-wallet/src/index.ts"
      ],
      "@near-wallet-selector/xdefi": [
        "packages/xdefi/src/index.ts"
      ],
      "@near-wallet-selector/near-mobile-wallet": [
        "packages/near-mobile-wallet/src/index.ts"
      ],
      "crypto": [
        "node_modules/crypto-browserify"
      ],
      "http": [
        "node_modules/stream-http"
      ],
      "https": [
        "node_modules/https-browserify"
      ],
      "stream": [
        "node_modules/stream-browserify"
      ],
      "url": [
        "node_modules/url"
      ],
      "fs": [
        "node_modules/browserify-fs"
      ],
      "path": ["node_modules/path-browserify"]
    }
  },
  "exclude": [
    "node_modules",
    "tmp"
  ]
}<|MERGE_RESOLUTION|>--- conflicted
+++ resolved
@@ -74,14 +74,6 @@
       "@near-wallet-selector/nightly": [
         "packages/nightly/src/index.ts"
       ],
-<<<<<<< HEAD
-      "@near-wallet-selector/opto-wallet": [
-        "packages/opto-wallet/src/index.ts"
-=======
-      "@near-wallet-selector/nightly-connect": [
-        "packages/nightly-connect/src/index.ts"
->>>>>>> 36344722
-      ],
       "@near-wallet-selector/sender": [
         "packages/sender/src/index.ts"
       ],
