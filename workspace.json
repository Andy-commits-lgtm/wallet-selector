{
  "version": 2,
  "projects": {
<<<<<<< HEAD
    "core": "packages/near-wallet-selector",
    "wallet-connect": "packages/wallet-connect",
    "angular": "examples/angular",
    "angular-e2e": "examples/angular-e2e",
=======
    "core": "packages/core",
    "angular": "examples/angular",
    "angular-e2e": "examples/angular-e2e",
    "ledger-wallet": "packages/ledger-wallet",
    "math-wallet": "packages/math-wallet",
    "near-wallet": "packages/near-wallet",
>>>>>>> 54a51a11
    "react": "examples/react",
    "react-e2e": "examples/react-e2e",
    "sender-wallet": "packages/sender-wallet",
    "utils": "packages/utils",
    "wallet": "packages/wallet"
  }
}<|MERGE_RESOLUTION|>--- conflicted
+++ resolved
@@ -1,23 +1,17 @@
 {
   "version": 2,
   "projects": {
-<<<<<<< HEAD
-    "core": "packages/near-wallet-selector",
+    "core": "packages/core",
+    "wallet": "packages/wallet",
+    "utils": "packages/utils",
+    "ledger-wallet": "packages/ledger-wallet",
+    "math-wallet": "packages/math-wallet",
+    "near-wallet": "packages/near-wallet",
+    "sender-wallet": "packages/sender-wallet",
     "wallet-connect": "packages/wallet-connect",
     "angular": "examples/angular",
     "angular-e2e": "examples/angular-e2e",
-=======
-    "core": "packages/core",
-    "angular": "examples/angular",
-    "angular-e2e": "examples/angular-e2e",
-    "ledger-wallet": "packages/ledger-wallet",
-    "math-wallet": "packages/math-wallet",
-    "near-wallet": "packages/near-wallet",
->>>>>>> 54a51a11
     "react": "examples/react",
-    "react-e2e": "examples/react-e2e",
-    "sender-wallet": "packages/sender-wallet",
-    "utils": "packages/utils",
-    "wallet": "packages/wallet"
+    "react-e2e": "examples/react-e2e"
   }
 }