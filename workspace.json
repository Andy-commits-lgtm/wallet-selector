--- conflicted
+++ resolved
@@ -12,11 +12,8 @@
     "modal-ui": "packages/modal-ui",
     "modal-ui-js": "packages/modal-ui-js",
     "my-near-wallet": "packages/my-near-wallet",
-<<<<<<< HEAD
     "narwallets": "packages/narwallets",
-=======
     "nearfi": "packages/nearfi",
->>>>>>> 7b136064
     "near-wallet": "packages/near-wallet",
     "nightly": "packages/nightly",
     "nightly-connect": "packages/nightly-connect",
